"""
Some instructions on writing CLI tests:
1. Look at test_ray_start for a simple output test example.
2. To get a valid regex, start with copy-pasting your output from a captured
   version (no formatting). Then escape ALL regex characters (parenthesis,
   brackets, dots, etc.). THEN add ".+" to all the places where info might
   change run to run.
3. Look at test_ray_up for an example of how to mock AWS, commands,
   and autoscaler config.
4. Print your outputs!!!! Tests are impossible to debug if they fail
   and you did not print anything. Since command output is captured by click,
   MAKE SURE YOU print(result.output) when tests fail!!!

WARNING: IF YOU MOCK AWS, DON'T FORGET THE AWS_CREDENTIALS FIXTURE.
         THIS IS REQUIRED SO BOTO3 DOES NOT ACCESS THE ACTUAL AWS SERVERS.

Note: config cache does not work with AWS mocks since the AWS resource ids are
      randomized each time.
"""
import glob
import sys
import tempfile
import uuid
import re
import os
from contextlib import contextmanager
from pathlib import Path

import pytest

import moto
from moto import mock_ec2, mock_iam
from unittest.mock import MagicMock, patch
from click.testing import CliRunner

from testfixtures import Replacer
from testfixtures.popen import MockPopen, PopenBehaviour

import ray
import ray.autoscaler._private.aws.config as aws_config
import ray.scripts.scripts as scripts
from ray._private.test_utils import wait_for_condition

boto3_list = [{
    "InstanceType": "t1.micro",
    "VCpuInfo": {
        "DefaultVCpus": 1
    },
    "MemoryInfo": {
        "SizeInMiB": 627
    }
}, {
    "InstanceType": "t3a.small",
    "VCpuInfo": {
        "DefaultVCpus": 2
    },
    "MemoryInfo": {
        "SizeInMiB": 2048
    }
}, {
    "InstanceType": "m4.4xlarge",
    "VCpuInfo": {
        "DefaultVCpus": 16
    },
    "MemoryInfo": {
        "SizeInMiB": 65536
    }
}, {
    "InstanceType": "p3.8xlarge",
    "VCpuInfo": {
        "DefaultVCpus": 32
    },
    "MemoryInfo": {
        "SizeInMiB": 249856
    },
    "GpuInfo": {
        "Gpus": [{
            "Name": "V100",
            "Count": 4
        }]
    }
}]


@pytest.fixture
def configure_lang():
    """Configure output for travis + click."""
    if sys.platform != "darwin":
        os.environ["LC_ALL"] = "C.UTF-8"
        os.environ["LANG"] = "C.UTF-8"


@pytest.fixture
def configure_aws():
    """Mocked AWS Credentials for moto."""
    os.environ["LC_ALL"] = "C.UTF-8"
    os.environ["LANG"] = "C.UTF-8"
    os.environ["AWS_ACCESS_KEY_ID"] = "testing"
    os.environ["AWS_SECRET_ACCESS_KEY"] = "testing"
    os.environ["AWS_SECURITY_TOKEN"] = "testing"
    os.environ["AWS_SESSION_TOKEN"] = "testing"

    # moto (boto3 mock) only allows a hardcoded set of AMIs
    dlami = moto.ec2.ec2_backends["us-west-2"].describe_images(
        filters={"name": "Deep Learning AMI Ubuntu*"})[0].id
    aws_config.DEFAULT_AMI["us-west-2"] = dlami
    list_instances_mock = MagicMock(return_value=boto3_list)
    with patch("ray.autoscaler._private.aws.node_provider.list_ec2_instances",
               list_instances_mock):
        yield


@pytest.fixture(scope="function")
def _unlink_test_ssh_key():
    """Use this to remove the keys spawned by ray up."""
    yield
    try:
        for path in glob.glob(os.path.expanduser("~/.ssh/__test-cli_key*")):
            os.remove(path)
    except FileNotFoundError:
        pass


def _debug_die(result):
    print("!!!!")
    print(result.output)
    print("!!!!")
    assert False


def _die_on_error(result):
    if result.exit_code == 0:
        return
    _debug_die(result)


def _debug_check_line_by_line(result, expected_lines):
    output_lines = result.output.split("\n")
    i = 0

    for out in output_lines:
        if i >= len(expected_lines):
            i += 1
            print("!!!!!! Expected fewer lines")
            context = [f"CONTEXT: {line}" for line in output_lines[i - 3:i]]
            print("\n".join(context))
            extra = [f"-- {line}" for line in output_lines[i:]]
            print("\n".join(extra))
            break

        exp = expected_lines[i]
        matched = re.fullmatch(exp + r" *", out) is not None
        if not matched:
            print(f"{i:>3}: {out}")
            print(f"!!! ^ ERROR: Expected (regex): {repr(exp)}")
        else:
            print(f"{i:>3}: {out}")
        i += 1
    if i < len(expected_lines):
        print("!!! ERROR: Expected extra lines (regex):")
        for line in expected_lines[i:]:

            print(repr(line))

    assert False


@contextmanager
def _setup_popen_mock(commands_mock, commands_verifier=None):
    """
    Mock subprocess.Popen's behavior and if applicable, intercept the commands
    received by Popen and check if they are as expected using
    commands_verifier provided by caller.
    TODO(xwjiang): Ideally we should write a lexical analyzer that can parse
    in a more intelligent way.
    """
    Popen = MockPopen()
    Popen.set_default(behaviour=commands_mock)

    with Replacer() as replacer:
        replacer.replace("subprocess.Popen", Popen)
        yield

    if commands_verifier:
        assert commands_verifier(Popen.all_calls)


def _load_output_pattern(name):
    pattern_dir = Path(__file__).parent / "test_cli_patterns"
    with open(str(pattern_dir / name)) as f:
        # Remove \n from each line.
        # Substitute the Ray version in each line containing the string
        # {ray_version}.
        out = []
        for x in f.readlines():
            if "{ray_version}" in x:
                out.append(x[:-1].format(ray_version=ray.__version__))
            else:
                out.append(x[:-1])
        return out


def _check_output_via_pattern(name, result):
    expected_lines = _load_output_pattern(name)

    if result.exception is not None:
        raise result.exception from None
    print(result.output)
    expected = r" *\n".join(expected_lines) + "\n?"
    if re.fullmatch(expected, result.output) is None:
        _debug_check_line_by_line(result, expected_lines)

    assert result.exit_code == 0


DEFAULT_TEST_CONFIG_PATH = str(
    Path(__file__).parent / "test_cli_patterns" / "test_ray_up_config.yaml")

MISSING_MAX_WORKER_CONFIG_PATH = str(
    Path(__file__).parent / "test_cli_patterns" /
    "test_ray_up_no_max_worker_config.yaml")

DOCKER_TEST_CONFIG_PATH = str(
    Path(__file__).parent / "test_cli_patterns" /
    "test_ray_up_docker_config.yaml")


@pytest.mark.skipif(
    sys.platform == "darwin" and "travis" in os.environ.get("USER", ""),
    reason=("Mac builds don't provide proper locale support"))
def test_ray_start(configure_lang):
    runner = CliRunner()
    temp_dir = os.path.join("/tmp", uuid.uuid4().hex)
    result = runner.invoke(scripts.start, [
        "--head", "--log-style=pretty", "--log-color", "False", "--port", "0",
        "--temp-dir", temp_dir
    ])

    # Check that --temp-dir arg worked:
    assert os.path.isfile(os.path.join(temp_dir, "ray_current_cluster"))
    assert os.path.isdir(os.path.join(temp_dir, "session_latest"))

    _die_on_error(runner.invoke(scripts.stop))

    _check_output_via_pattern("test_ray_start.txt", result)


@pytest.mark.skipif(
    sys.platform == "darwin" and "travis" in os.environ.get("USER", ""),
    reason=("Mac builds don't provide proper locale support"))
@mock_ec2
@mock_iam
def test_ray_up(configure_lang, _unlink_test_ssh_key, configure_aws):
    def commands_mock(command, stdin):
        # if we want to have e.g. some commands fail,
        # we can have overrides happen here.
        # unfortunately, cutting out SSH prefixes and such
        # is, to put it lightly, non-trivial
        if "uptime" in command:
            return PopenBehaviour(stdout=b"MOCKED uptime")
        if "rsync" in command:
            return PopenBehaviour(stdout=b"MOCKED rsync")
        if "ray" in command:
            return PopenBehaviour(stdout=b"MOCKED ray")
        return PopenBehaviour(stdout=b"MOCKED GENERIC")

    with _setup_popen_mock(commands_mock):
        # config cache does not work with mocks
        runner = CliRunner()
        result = runner.invoke(scripts.up, [
            DEFAULT_TEST_CONFIG_PATH, "--no-config-cache", "-y",
            "--log-style=pretty", "--log-color", "False"
        ])
        _check_output_via_pattern("test_ray_up.txt", result)


@pytest.mark.skipif(
    sys.platform == "darwin" and "travis" in os.environ.get("USER", ""),
    reason=("Mac builds don't provide proper locale support"))
@mock_ec2
@mock_iam
def test_ray_up_docker(configure_lang, _unlink_test_ssh_key, configure_aws):
    def commands_mock(command, stdin):
        # if we want to have e.g. some commands fail,
        # we can have overrides happen here.
        # unfortunately, cutting out SSH prefixes and such
        # is, to put it lightly, non-trivial
        if ".Config.Env" in command:
            return PopenBehaviour(stdout=b"{}")
        if "uptime" in command:
            return PopenBehaviour(stdout=b"MOCKED uptime")
        if "rsync" in command:
            return PopenBehaviour(stdout=b"MOCKED rsync")
        if "ray" in command:
            return PopenBehaviour(stdout=b"MOCKED ray")
        return PopenBehaviour(stdout=b"MOCKED GENERIC")

    with _setup_popen_mock(commands_mock):
        # config cache does not work with mocks
        runner = CliRunner()
        result = runner.invoke(scripts.up, [
            DOCKER_TEST_CONFIG_PATH, "--no-config-cache", "-y",
            "--log-style=pretty", "--log-color", "False"
        ])
        _check_output_via_pattern("test_ray_up_docker.txt", result)


@pytest.mark.skipif(
    sys.platform == "darwin" and "travis" in os.environ.get("USER", ""),
    reason=("Mac builds don't provide proper locale support"))
@mock_ec2
@mock_iam
def test_ray_up_record(configure_lang, _unlink_test_ssh_key, configure_aws):
    def commands_mock(command, stdin):
        # if we want to have e.g. some commands fail,
        # we can have overrides happen here.
        # unfortunately, cutting out SSH prefixes and such
        # is, to put it lightly, non-trivial
        if "uptime" in command:
            return PopenBehaviour(stdout=b"MOCKED uptime")
        if "rsync" in command:
            return PopenBehaviour(stdout=b"MOCKED rsync")
        if "ray" in command:
            return PopenBehaviour(stdout=b"MOCKED ray")
        return PopenBehaviour(stdout=b"MOCKED GENERIC")

    with _setup_popen_mock(commands_mock):
        # config cache does not work with mocks
        runner = CliRunner()
        result = runner.invoke(scripts.up, [
            DEFAULT_TEST_CONFIG_PATH, "--no-config-cache", "-y",
            "--log-style=record"
        ])
        _check_output_via_pattern("test_ray_up_record.txt", result)


@pytest.mark.skipif(
    sys.platform == "darwin" and "travis" in os.environ.get("USER", ""),
    reason=("Mac builds don't provide proper locale support"))
@mock_ec2
@mock_iam
def test_ray_attach(configure_lang, configure_aws, _unlink_test_ssh_key):
    def commands_mock(command, stdin):
        # TODO(maximsmol): this is a hack since stdout=sys.stdout
        #                  doesn't work with the mock for some reason
        print("ubuntu@ip-.+:~$ exit")
        return PopenBehaviour(stdout="ubuntu@ip-.+:~$ exit")

    with _setup_popen_mock(commands_mock):
        runner = CliRunner()
        result = runner.invoke(scripts.up, [
            DEFAULT_TEST_CONFIG_PATH, "--no-config-cache", "-y",
            "--log-style=pretty", "--log-color", "False"
        ])
        _die_on_error(result)

        result = runner.invoke(scripts.attach, [
            DEFAULT_TEST_CONFIG_PATH, "--no-config-cache",
            "--log-style=pretty", "--log-color", "False"
        ])

        _check_output_via_pattern("test_ray_attach.txt", result)


@pytest.mark.skipif(
    sys.platform == "darwin" and "travis" in os.environ.get("USER", ""),
    reason=("Mac builds don't provide proper locale support"))
@mock_ec2
@mock_iam
def test_ray_dashboard(configure_lang, configure_aws, _unlink_test_ssh_key):
    def commands_mock(command, stdin):
        # TODO(maximsmol): this is a hack since stdout=sys.stdout
        #                  doesn't work with the mock for some reason
        print("ubuntu@ip-.+:~$ exit")
        return PopenBehaviour(stdout="ubuntu@ip-.+:~$ exit")

    with _setup_popen_mock(commands_mock):
        runner = CliRunner()
        result = runner.invoke(scripts.up, [
            DEFAULT_TEST_CONFIG_PATH, "--no-config-cache", "-y",
            "--log-style=pretty", "--log-color", "False"
        ])
        _die_on_error(result)

        result = runner.invoke(scripts.dashboard,
                               [DEFAULT_TEST_CONFIG_PATH, "--no-config-cache"])
        _check_output_via_pattern("test_ray_dashboard.txt", result)


@pytest.mark.skipif(
    sys.platform == "darwin" and "travis" in os.environ.get("USER", ""),
    reason=("Mac builds don't provide proper locale support"))
@mock_ec2
@mock_iam
def test_ray_exec(configure_lang, configure_aws, _unlink_test_ssh_key):
    def commands_mock(command, stdin):
        # TODO(maximsmol): this is a hack since stdout=sys.stdout
        #                  doesn't work with the mock for some reason
        print("This is a test!")
        return PopenBehaviour(stdout=b"This is a test!")

    def commands_verifier(calls):
        for call in calls:
            if len(call[1]) > 0:
                if any(" ray stop; " in token for token in call[1][0]):
                    return True
        return False

    with _setup_popen_mock(commands_mock, commands_verifier):
        runner = CliRunner()
        result = runner.invoke(scripts.up, [
            DEFAULT_TEST_CONFIG_PATH, "--no-config-cache", "-y",
            "--log-style=pretty", "--log-color", "False"
        ])
        _die_on_error(result)

        result = runner.invoke(scripts.exec, [
            DEFAULT_TEST_CONFIG_PATH, "--no-config-cache",
            "--log-style=pretty", "\"echo This is a test!\"", "--stop"
        ])

        _check_output_via_pattern("test_ray_exec.txt", result)


# Try to check if we are running in travis. Bazel overrides and controls
# env vars, so the typical travis env-vars don't help.
# Unfortunately it will not be nice if your username is travis
# and you're running on a Mac.
@pytest.mark.skipif(
    sys.platform == "darwin" and "travis" in os.environ.get("USER", ""),
    reason=("Mac builds don't provide proper locale support"))
@mock_ec2
@mock_iam
def test_ray_submit(configure_lang, configure_aws, _unlink_test_ssh_key):
    def commands_mock(command, stdin):
        # TODO(maximsmol): this is a hack since stdout=sys.stdout
        #                  doesn't work with the mock for some reason
        if "rsync" not in command:
            print("This is a test!")
        return PopenBehaviour(stdout=b"This is a test!")

    with _setup_popen_mock(commands_mock):
        runner = CliRunner()
        result = runner.invoke(scripts.up, [
            DEFAULT_TEST_CONFIG_PATH, "--no-config-cache", "-y",
            "--log-style=pretty", "--log-color", "False"
        ])
        _die_on_error(result)

        with tempfile.NamedTemporaryFile(suffix="test.py", mode="w") as f:
            f.write("print('This is a test!')\n")
            result = runner.invoke(
                scripts.submit,
                [
                    DEFAULT_TEST_CONFIG_PATH,
                    "--no-config-cache",
                    "--log-style=pretty",
                    "--log-color",
                    "False",
                    # this is somewhat misleading, since the file
                    # actually never gets run
                    # TODO(maximsmol): make this work properly one day?
                    f.name
                ])

            _check_output_via_pattern("test_ray_submit.txt", result)


def test_ray_status():
    import ray
<<<<<<< HEAD
    address = ray.init().get("redis_address")
    runner = CliRunner()
=======
    address = ray.init(num_cpus=3).get("redis_address")
    runner = CliRunner()

    def output_ready():
        result = runner.invoke(scripts.status)
        result.stdout
        return not result.exception and "memory" in result.output

    wait_for_condition(output_ready)

>>>>>>> 92599d91
    result = runner.invoke(scripts.status, [])
    _check_output_via_pattern("test_ray_status.txt", result)

    result_arg = runner.invoke(scripts.status, ["--address", address])
    _check_output_via_pattern("test_ray_status.txt", result_arg)

    # Try to check status with RAY_ADDRESS set
    os.environ["RAY_ADDRESS"] = address
    result_env = runner.invoke(scripts.status)
    _check_output_via_pattern("test_ray_status.txt", result_env)

    result_env_arg = runner.invoke(scripts.status, ["--address", address])
    _check_output_via_pattern("test_ray_status.txt", result_env_arg)
<<<<<<< HEAD
=======
    ray.shutdown()


def test_ray_status_multinode():
    from ray.cluster_utils import Cluster
    cluster = Cluster()
    for _ in range(4):
        cluster.add_node(num_cpus=2)
    runner = CliRunner()

    def output_ready():
        result = runner.invoke(scripts.status)
        result.stdout
        return not result.exception and "memory" in result.output

    wait_for_condition(output_ready)

    result = runner.invoke(scripts.status, [])
    _check_output_via_pattern("test_ray_status_multinode.txt", result)
    ray.shutdown()
    cluster.shutdown()


@pytest.mark.skipif(
    sys.platform == "darwin" and "travis" in os.environ.get("USER", ""),
    reason=("Mac builds don't provide proper locale support"))
@mock_ec2
@mock_iam
def test_ray_cluster_dump(configure_lang, configure_aws, _unlink_test_ssh_key):
    def commands_mock(command, stdin):
        print("This is a test!")
        return PopenBehaviour(stdout=b"This is a test!")

    with _setup_popen_mock(commands_mock):
        runner = CliRunner()
        result = runner.invoke(scripts.up, [
            DEFAULT_TEST_CONFIG_PATH, "--no-config-cache", "-y",
            "--log-style=pretty", "--log-color", "False"
        ])
        _die_on_error(result)

        result = runner.invoke(scripts.cluster_dump,
                               [DEFAULT_TEST_CONFIG_PATH, "--no-processes"])

        _check_output_via_pattern("test_ray_cluster_dump.txt", result)
>>>>>>> 92599d91


if __name__ == "__main__":
    sys.exit(pytest.main(["-v", __file__]))<|MERGE_RESOLUTION|>--- conflicted
+++ resolved
@@ -468,10 +468,6 @@
 
 def test_ray_status():
     import ray
-<<<<<<< HEAD
-    address = ray.init().get("redis_address")
-    runner = CliRunner()
-=======
     address = ray.init(num_cpus=3).get("redis_address")
     runner = CliRunner()
 
@@ -482,7 +478,6 @@
 
     wait_for_condition(output_ready)
 
->>>>>>> 92599d91
     result = runner.invoke(scripts.status, [])
     _check_output_via_pattern("test_ray_status.txt", result)
 
@@ -496,8 +491,6 @@
 
     result_env_arg = runner.invoke(scripts.status, ["--address", address])
     _check_output_via_pattern("test_ray_status.txt", result_env_arg)
-<<<<<<< HEAD
-=======
     ray.shutdown()
 
 
@@ -543,7 +536,6 @@
                                [DEFAULT_TEST_CONFIG_PATH, "--no-processes"])
 
         _check_output_via_pattern("test_ray_cluster_dump.txt", result)
->>>>>>> 92599d91
 
 
 if __name__ == "__main__":
