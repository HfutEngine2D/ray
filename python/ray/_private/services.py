import base64
import collections
import errno
import io
import json
import logging
import multiprocessing
import os
from pathlib import Path
import mmap
import random
import shutil
import signal
import socket
import subprocess
import sys
import time
from typing import Optional, List

# Ray modules
import ray
import ray.ray_constants as ray_constants
import redis
from ray.core.generated.common_pb2 import Language

# Import psutil and colorama after ray so the packaged version is used.
import colorama
import psutil

resource = None
if sys.platform != "win32":
    import resource

EXE_SUFFIX = ".exe" if sys.platform == "win32" else ""

# True if processes are run in the valgrind profiler.
RUN_RAYLET_PROFILER = False

# Location of the redis server.
RAY_HOME = os.path.join(os.path.dirname(os.path.dirname(__file__)), "../..")
RAY_PATH = os.path.abspath(os.path.dirname(os.path.dirname(__file__)))
RAY_PRIVATE_DIR = "_private"
AUTOSCALER_PRIVATE_DIR = "autoscaler/_private"
REDIS_EXECUTABLE = os.path.join(
    RAY_PATH, "core/src/ray/thirdparty/redis/src/redis-server" + EXE_SUFFIX)

# Location of the raylet executables.
RAYLET_EXECUTABLE = os.path.join(RAY_PATH,
                                 "core/src/ray/raylet/raylet" + EXE_SUFFIX)
GCS_SERVER_EXECUTABLE = os.path.join(
    RAY_PATH, "core/src/ray/gcs/gcs_server" + EXE_SUFFIX)

# Location of the cpp default worker executables.
DEFAULT_WORKER_EXECUTABLE = os.path.join(RAY_PATH,
                                         "cpp/default_worker" + EXE_SUFFIX)

# Location of the native libraries.
DEFAULT_NATIVE_LIBRARY_PATH = os.path.join(RAY_PATH, "cpp/lib")

DASHBOARD_DEPENDENCY_ERROR_MESSAGE = (
    "Not all Ray Dashboard dependencies were "
    "found. To use the dashboard please "
    "install Ray using `pip install "
    "ray[default]`.")

RAY_JEMALLOC_LIB_PATH = "RAY_JEMALLOC_LIB_PATH"
RAY_JEMALLOC_CONF = "RAY_JEMALLOC_CONF"
RAY_JEMALLOC_PROFILE = "RAY_JEMALLOC_PROFILE"

# Logger for this module. It should be configured at the entry point
# into the program using Ray. Ray provides a default configuration at
# entry/init points.
logger = logging.getLogger(__name__)

ProcessInfo = collections.namedtuple("ProcessInfo", [
    "process",
    "stdout_file",
    "stderr_file",
    "use_valgrind",
    "use_gdb",
    "use_valgrind_profiler",
    "use_perftools_profiler",
    "use_tmux",
])


def serialize_config(config):
    return base64.b64encode(json.dumps(config).encode("utf-8")).decode("utf-8")


def propagate_jemalloc_env_var(*, jemalloc_path: str, jemalloc_conf: str,
                               jemalloc_comps: List[str], process_type: str):
    """Read the jemalloc memory profiling related
        env var and return the dictionary that translates
        them to proper jemalloc related env vars.

        For example, if users specify `RAY_JEMALLOC_LIB_PATH`,
        it is translated into `LD_PRELOAD` which is needed to
        run Jemalloc as a shared library.

        Params:
            jemalloc_path (str): The path to the jemalloc shared library.
            jemalloc_conf (str): `,` separated string of jemalloc config.
            jemalloc_comps List(str): The list of Ray components
                that we will profile.
            process_type (str): The process type that needs jemalloc
                env var for memory profiling. If it doesn't match one of
                jemalloc_comps, the function will return an empty dict.

        Returns:
            dictionary of {env_var: value}
                that are needed to jemalloc profiling. The caller can
                call `dict.update(return_value_of_this_func)` to
                update the dict of env vars. If the process_type doesn't
                match jemalloc_comps, it will return an empty dict.
    """
    assert isinstance(jemalloc_comps, list)
    assert process_type is not None
    process_type = process_type.lower()
    if (not jemalloc_path or process_type not in jemalloc_comps):
        return {}

    env_vars = {
        "LD_PRELOAD": jemalloc_path,
    }
    if jemalloc_conf:
        env_vars.update({"MALLOC_CONF": jemalloc_conf})
    return env_vars


class ConsolePopen(subprocess.Popen):
    if sys.platform == "win32":

        def terminate(self):
            if isinstance(self.stdin, io.IOBase):
                self.stdin.close()
            if self._use_signals:
                self.send_signal(signal.CTRL_BREAK_EVENT)
            else:
                super(ConsolePopen, self).terminate()

        def __init__(self, *args, **kwargs):
            # CREATE_NEW_PROCESS_GROUP is used to send Ctrl+C on Windows:
            # https://docs.python.org/3/library/subprocess.html#subprocess.Popen.send_signal
            new_pgroup = subprocess.CREATE_NEW_PROCESS_GROUP
            flags_to_add = 0
            if ray._private.utils.detect_fate_sharing_support():
                # If we don't have kernel-mode fate-sharing, then don't do this
                # because our children need to be in out process group for
                # the process reaper to properly terminate them.
                flags_to_add = new_pgroup
            flags_key = "creationflags"
            if flags_to_add:
                kwargs[flags_key] = (kwargs.get(flags_key) or 0) | flags_to_add
            self._use_signals = (kwargs[flags_key] & new_pgroup)
            super(ConsolePopen, self).__init__(*args, **kwargs)


def address(ip_address, port):
    return ip_address + ":" + str(port)


def new_port(lower_bound=10000, upper_bound=65535, denylist=None):
    if not denylist:
        denylist = set()
    port = random.randint(lower_bound, upper_bound)
    retry = 0
    while port in denylist:
        if retry > 100:
            break
        port = random.randint(lower_bound, upper_bound)
        retry += 1
    if retry > 100:
        raise ValueError("Failed to find a new port from the range "
                         f"{lower_bound}-{upper_bound}. Denylist: {denylist}")
    return port


def find_redis_address(address=None):
    """
    Attempts to find all valid Ray redis addresses on this node.

    Returns:
        Set of detected Redis instances.
    """
    # Currently, this extracts the deprecated --redis-address from the command
    # that launched the raylet running on this node, if any. Anyone looking to
    # edit this function should be warned that these commands look like, for
    # example:
    # /usr/local/lib/python3.8/dist-packages/ray/core/src/ray/raylet/raylet
    # --redis_address=123.456.78.910 --node_ip_address=123.456.78.910
    # --raylet_socket_name=... --store_socket_name=... --object_manager_port=0
    # --min_worker_port=10000 --max_worker_port=19999
    # --node_manager_port=58578 --redis_port=6379
    # --maximum_startup_concurrency=8
    # --static_resource_list=node:123.456.78.910,1.0,object_store_memory,66
    # --config_list=plasma_store_as_thread,True
    # --python_worker_command=/usr/bin/python
    #     /usr/local/lib/python3.8/dist-packages/ray/workers/default_worker.py
    #     --redis-address=123.456.78.910:6379
    #     --node-ip-address=123.456.78.910 --node-manager-port=58578
    #     --object-store-name=... --raylet-name=...
    #     --temp-dir=/tmp/ray
    #     --metrics-agent-port=41856 --redis-password=[MASKED]
    #     --java_worker_command= --cpp_worker_command=
    #     --redis_password=[MASKED] --temp_dir=/tmp/ray --session_dir=...
    #     --metrics-agent-port=41856 --metrics_export_port=64229
    #     --agent_command=/usr/bin/python
    #     -u /usr/local/lib/python3.8/dist-packages/ray/dashboard/agent.py
    #         --redis-address=123.456.78.910:6379 --metrics-export-port=64229
    #         --dashboard-agent-port=41856 --node-manager-port=58578
    #         --object-store-name=... --raylet-name=... --temp-dir=/tmp/ray
    #         --log-dir=/tmp/ray/session_2020-11-08_14-29-07_199128_278000/logs
    #         --redis-password=[MASKED] --object_store_memory=5037192806
    #         --plasma_directory=/tmp
    # Longer arguments are elided with ... but all arguments from this instance
    # are included, to provide a sense of what is in these.
    # Indeed, we had to pull --redis-address to the front of each call to make
    # this readable.
    # As you can see, this is very long and complex, which is why we can't
    # simply extract all the the arguments using regular expressions and
    # present a dict as if we never lost track of these arguments, for
    # example. Picking out --redis-address below looks like it might grab the
    # wrong thing, but double-checking that we're finding the correct process
    # by checking that the contents look like we expect would probably be prone
    # to choking in unexpected ways.
    # Notice that --redis-address appears twice. This is not a copy-paste
    # error; this is the reason why the for loop below attempts to pick out
    # every appearance of --redis-address.

    # The --redis-address here is what is now called the --address, but it
    # appears in the default_worker.py and agent.py calls as --redis-address.
    pids = psutil.pids()
    redis_addresses = set()
    for pid in pids:
        try:
            proc = psutil.Process(pid)
            # HACK: Workaround for UNIX idiosyncrasy
            # Normally, cmdline() is supposed to return the argument list.
            # But it in some cases (such as when setproctitle is called),
            # an arbitrary string resembling a command-line is stored in
            # the first argument.
            # Explanation: https://unix.stackexchange.com/a/432681
            # More info: https://github.com/giampaolo/psutil/issues/1179
            cmdline = proc.cmdline()
            # NOTE(kfstorm): To support Windows, we can't use
            # `os.path.basename(cmdline[0]) == "raylet"` here.
            if len(cmdline) > 0 and "raylet" in os.path.basename(cmdline[0]):
                for arglist in cmdline:
                    # Given we're merely seeking --redis-address, we just split
                    # every argument on spaces for now.
                    for arg in arglist.split(" "):
                        # TODO(ekl): Find a robust solution for locating Redis.
                        if arg.startswith("--redis-address="):
                            proc_addr = arg.split("=")[1]
                            if address is not None and address != proc_addr:
                                continue
                            redis_addresses.add(proc_addr)
        except psutil.AccessDenied:
            pass
        except psutil.NoSuchProcess:
            pass
    return redis_addresses


def get_ray_address_to_use_or_die():
    """
    Attempts to find an address for an existing Ray cluster if it is not
    already specified as an environment variable.
    Returns:
        A string to pass into `ray.init(address=...)`
    """
<<<<<<< HEAD
    if "RAY_ADDRESS" in os.environ:
        return os.environ.get("RAY_ADDRESS")

    return find_redis_address_or_die()
=======
    return os.environ.get(ray_constants.RAY_ADDRESS_ENVIRONMENT_VARIABLE,
                          find_redis_address_or_die())
>>>>>>> 92599d91


def find_redis_address_or_die():

    redis_addresses = find_redis_address()
    if len(redis_addresses) > 1:
        raise ConnectionError(
            f"Found multiple active Ray instances: {redis_addresses}. "
            "Please specify the one to connect to by setting `address`.")
        sys.exit(1)
    elif not redis_addresses:
        raise ConnectionError(
            "Could not find any running Ray instance. "
            "Please specify the one to connect to by setting `address`.")
    return redis_addresses.pop()


def wait_for_node(redis_address,
                  node_plasma_store_socket_name,
                  redis_password=None,
                  timeout=30):
    """Wait until this node has appeared in the client table.

    Args:
        redis_address (str): The redis address.
        node_plasma_store_socket_name (str): The
            plasma_store_socket_name for the given node which we wait for.
        redis_password (str): the redis password.
        timeout: The amount of time in seconds to wait before raising an
            exception.

    Raises:
        TimeoutError: An exception is raised if the timeout expires before
            the node appears in the client table.
    """
    redis_ip_address, redis_port = redis_address.split(":")
    wait_for_redis_to_start(redis_ip_address, redis_port, redis_password)
    global_state = ray.state.GlobalState()
    global_state._initialize_global_state(redis_address, redis_password)
    start_time = time.time()
    while time.time() - start_time < timeout:
        clients = global_state.node_table()
        object_store_socket_names = [
            client["ObjectStoreSocketName"] for client in clients
        ]
        if node_plasma_store_socket_name in object_store_socket_names:
            return
        else:
            time.sleep(0.1)
    raise TimeoutError("Timed out while waiting for node to startup.")


def get_node_to_connect_for_driver(redis_address,
                                   node_ip_address,
                                   redis_password=None):
    redis_ip_address, redis_port = redis_address.split(":")
    # Get node table from global state accessor.
    global_state = ray.state.GlobalState()
    global_state._initialize_global_state(redis_address, redis_password)
    return global_state.get_node_to_connect_for_driver(node_ip_address)


def get_webui_url_from_internal_kv():
    assert ray.experimental.internal_kv._internal_kv_initialized()
    webui_url = ray.experimental.internal_kv._internal_kv_get(
        "webui:url", namespace=ray_constants.KV_NAMESPACE_DASHBOARD)
    return ray._private.utils.decode(
        webui_url) if webui_url is not None else None


def remaining_processes_alive():
    """See if the remaining processes are alive or not.

    Note that this ignores processes that have been explicitly killed,
    e.g., via a command like node.kill_raylet().

    Returns:
        True if the remaining processes started by ray.init() are alive and
            False otherwise.

    Raises:
        Exception: An exception is raised if the processes were not started by
            ray.init().
    """
    if ray.worker._global_node is None:
        raise RuntimeError("This process is not in a position to determine "
                           "whether all processes are alive or not.")
    return ray.worker._global_node.remaining_processes_alive()


def validate_redis_address(address):
    """Validates address parameter.

    Returns:
        redis_address: string containing the full <host:port> address.
        redis_ip: string representing the host portion of the address.
        redis_port: integer representing the port portion of the address.
    """

    if address == "auto":
        address = find_redis_address_or_die()
    redis_address = address_to_ip(address)

    redis_address_parts = redis_address.split(":")
    if len(redis_address_parts) != 2:
        raise ValueError("Malformed address. Expected '<host>:<port>'.")
    redis_ip = redis_address_parts[0]
    try:
        redis_port = int(redis_address_parts[1])
    except ValueError:
        raise ValueError("Malformed address port. Must be an integer.")
    if redis_port < 1024 or redis_port > 65535:
        raise ValueError("Invalid address port. Must "
                         "be between 1024 and 65535.")

    return redis_address, redis_ip, redis_port


def address_to_ip(address):
    """Convert a hostname to a numerical IP addresses in an address.

    This should be a no-op if address already contains an actual numerical IP
    address.

    Args:
        address: This can be either a string containing a hostname (or an IP
            address) and a port or it can be just an IP address.

    Returns:
        The same address but with the hostname replaced by a numerical IP
            address.
    """
    address_parts = address.split(":")
    ip_address = socket.gethostbyname(address_parts[0])
    # Make sure localhost isn't resolved to the loopback ip
    if ip_address == "127.0.0.1":
        ip_address = get_node_ip_address()
    return ":".join([ip_address] + address_parts[1:])


def node_ip_address_from_perspective(address):
    """IP address by which the local node can be reached *from* the `address`.

    Args:
        address (str): The IP address and port of any known live service on the
            network you care about.

    Returns:
        The IP address by which the local node can be reached from the address.
    """
    ip_address, port = address.split(":")
    s = socket.socket(socket.AF_INET, socket.SOCK_DGRAM)
    try:
        # This command will raise an exception if there is no internet
        # connection.
        s.connect((ip_address, int(port)))
        node_ip_address = s.getsockname()[0]
    except OSError as e:
        node_ip_address = "127.0.0.1"
        # [Errno 101] Network is unreachable
        if e.errno == errno.ENETUNREACH:
            try:
                # try get node ip address from host name
                host_name = socket.getfqdn(socket.gethostname())
                node_ip_address = socket.gethostbyname(host_name)
            except Exception:
                pass
    finally:
        s.close()

    return node_ip_address


def get_node_ip_address(address="8.8.8.8:53"):
    if ray.worker._global_node is not None:
        return ray.worker._global_node.node_ip_address
    if sys.platform == "darwin" or sys.platform == "win32":
        # Due to the mac osx/windows firewall,
        # we use loopback ip as the ip address
        # to prevent security popups.
        return "127.0.0.1"
    return node_ip_address_from_perspective(address)


def create_redis_client(redis_address, password=None):
    """Create a Redis client.

    Args:
        The IP address, port, and password of the Redis server.

    Returns:
        A Redis client.
    """
    if not hasattr(create_redis_client, "instances"):
        create_redis_client.instances = {}
    else:
        cli = create_redis_client.instances.get(redis_address)
        if cli is not None:
            try:
                cli.ping()
                return cli
            except Exception:
                create_redis_client.instances.pop(redis_address)

    _, redis_ip_address, redis_port = validate_redis_address(redis_address)
    # For this command to work, some other client (on the same machine
    # as Redis) must have run "CONFIG SET protected-mode no".
    create_redis_client.instances[redis_address] = redis.StrictRedis(
        host=redis_ip_address, port=int(redis_port), password=password)

    return create_redis_client.instances[redis_address]


def start_ray_process(command,
                      process_type,
                      fate_share,
                      env_updates=None,
                      cwd=None,
                      use_valgrind=False,
                      use_gdb=False,
                      use_valgrind_profiler=False,
                      use_perftools_profiler=False,
                      use_tmux=False,
                      stdout_file=None,
                      stderr_file=None,
                      pipe_stdin=False):
    """Start one of the Ray processes.

    TODO(rkn): We need to figure out how these commands interact. For example,
    it may only make sense to start a process in gdb if we also start it in
    tmux. Similarly, certain combinations probably don't make sense, like
    simultaneously running the process in valgrind and the profiler.

    Args:
        command (List[str]): The command to use to start the Ray process.
        process_type (str): The type of the process that is being started
            (e.g., "raylet").
        fate_share: If true, the child will be killed if its parent (us) dies.
            True must only be passed after detection of this functionality.
        env_updates (dict): A dictionary of additional environment variables to
            run the command with (in addition to the caller's environment
            variables).
        cwd (str): The directory to run the process in.
        use_valgrind (bool): True if we should start the process in valgrind.
        use_gdb (bool): True if we should start the process in gdb.
        use_valgrind_profiler (bool): True if we should start the process in
            the valgrind profiler.
        use_perftools_profiler (bool): True if we should profile the process
            using perftools.
        use_tmux (bool): True if we should start the process in tmux.
        stdout_file: A file handle opened for writing to redirect stdout to. If
            no redirection should happen, then this should be None.
        stderr_file: A file handle opened for writing to redirect stderr to. If
            no redirection should happen, then this should be None.
        pipe_stdin: If true, subprocess.PIPE will be passed to the process as
            stdin.

    Returns:
        Information about the process that was started including a handle to
            the process that was started.
    """
    # Detect which flags are set through environment variables.
    valgrind_env_var = f"RAY_{process_type.upper()}_VALGRIND"
    if os.environ.get(valgrind_env_var) == "1":
        logger.info("Detected environment variable '%s'.", valgrind_env_var)
        use_valgrind = True
    valgrind_profiler_env_var = f"RAY_{process_type.upper()}_VALGRIND_PROFILER"
    if os.environ.get(valgrind_profiler_env_var) == "1":
        logger.info("Detected environment variable '%s'.",
                    valgrind_profiler_env_var)
        use_valgrind_profiler = True
    perftools_profiler_env_var = (f"RAY_{process_type.upper()}"
                                  "_PERFTOOLS_PROFILER")
    if os.environ.get(perftools_profiler_env_var) == "1":
        logger.info("Detected environment variable '%s'.",
                    perftools_profiler_env_var)
        use_perftools_profiler = True
    tmux_env_var = f"RAY_{process_type.upper()}_TMUX"
    if os.environ.get(tmux_env_var) == "1":
        logger.info("Detected environment variable '%s'.", tmux_env_var)
        use_tmux = True
    gdb_env_var = f"RAY_{process_type.upper()}_GDB"
    if os.environ.get(gdb_env_var) == "1":
        logger.info("Detected environment variable '%s'.", gdb_env_var)
        use_gdb = True
    # Jemalloc memory profiling.
    jemalloc_lib_path = os.environ.get(RAY_JEMALLOC_LIB_PATH)
    jemalloc_conf = os.environ.get(RAY_JEMALLOC_CONF)
    jemalloc_comps = os.environ.get(RAY_JEMALLOC_PROFILE)
    jemalloc_comps = [] if not jemalloc_comps else jemalloc_comps.split(",")
    jemalloc_env_vars = propagate_jemalloc_env_var(
        jemalloc_path=jemalloc_lib_path,
        jemalloc_conf=jemalloc_conf,
        jemalloc_comps=jemalloc_comps,
        process_type=process_type)
    use_jemalloc_mem_profiler = len(jemalloc_env_vars) > 0

    if sum([
            use_gdb,
            use_valgrind,
            use_valgrind_profiler,
            use_perftools_profiler,
            use_jemalloc_mem_profiler,
    ]) > 1:
        raise ValueError("At most one of the 'use_gdb', 'use_valgrind', "
                         "'use_valgrind_profiler', 'use_perftools_profiler', "
                         "and 'use_jemalloc_mem_profiler' flags can "
                         "be used at a time.")
    if env_updates is None:
        env_updates = {}
    if not isinstance(env_updates, dict):
        raise ValueError("The 'env_updates' argument must be a dictionary.")

    modified_env = os.environ.copy()
    modified_env.update(env_updates)

    if use_gdb:
        if not use_tmux:
            raise ValueError(
                "If 'use_gdb' is true, then 'use_tmux' must be true as well.")

        # TODO(suquark): Any better temp file creation here?
        gdb_init_path = os.path.join(ray._private.utils.get_ray_temp_dir(),
                                     f"gdb_init_{process_type}_{time.time()}")
        ray_process_path = command[0]
        ray_process_args = command[1:]
        run_args = " ".join(["'{}'".format(arg) for arg in ray_process_args])
        with open(gdb_init_path, "w") as gdb_init_file:
            gdb_init_file.write(f"run {run_args}")
        command = ["gdb", ray_process_path, "-x", gdb_init_path]

    if use_valgrind:
        command = [
            "valgrind",
            "--track-origins=yes",
            "--leak-check=full",
            "--show-leak-kinds=all",
            "--leak-check-heuristics=stdstring",
            "--error-exitcode=1",
        ] + command

    if use_valgrind_profiler:
        command = ["valgrind", "--tool=callgrind"] + command

    if use_perftools_profiler:
        modified_env["LD_PRELOAD"] = os.environ["PERFTOOLS_PATH"]
        modified_env["CPUPROFILE"] = os.environ["PERFTOOLS_LOGFILE"]

    if use_jemalloc_mem_profiler:
        logger.info(f"Jemalloc profiling will be used for {process_type}. "
                    f"env vars: {jemalloc_env_vars}")
        modified_env.update(jemalloc_env_vars)

    if use_tmux:
        # The command has to be created exactly as below to ensure that it
        # works on all versions of tmux. (Tested with tmux 1.8-5, travis'
        # version, and tmux 2.1)
        command = ["tmux", "new-session", "-d", f"{' '.join(command)}"]

    if fate_share:
        assert ray._private.utils.detect_fate_sharing_support(), (
            "kernel-level fate-sharing must only be specified if "
            "detect_fate_sharing_support() has returned True")

    def preexec_fn():
        import signal
        signal.pthread_sigmask(signal.SIG_BLOCK, {signal.SIGINT})
        if fate_share and sys.platform.startswith("linux"):
            ray._private.utils.set_kill_on_parent_death_linux()

    win32_fate_sharing = fate_share and sys.platform == "win32"
    # With Windows fate-sharing, we need special care:
    # The process must be added to the job before it is allowed to execute.
    # Otherwise, there's a race condition: the process might spawn children
    # before the process itself is assigned to the job.
    # After that point, its children will not be added to the job anymore.
    CREATE_SUSPENDED = 0x00000004  # from Windows headers

    process = ConsolePopen(
        command,
        env=modified_env,
        cwd=cwd,
        stdout=stdout_file,
        stderr=stderr_file,
        stdin=subprocess.PIPE if pipe_stdin else None,
        preexec_fn=preexec_fn if sys.platform != "win32" else None,
        creationflags=CREATE_SUSPENDED if win32_fate_sharing else 0)

    if win32_fate_sharing:
        try:
            ray._private.utils.set_kill_child_on_death_win32(process)
            psutil.Process(process.pid).resume()
        except (psutil.Error, OSError):
            process.kill()
            raise

    def _get_stream_name(stream):
        if stream is not None:
            try:
                return stream.name
            except AttributeError:
                return str(stream)
        return None

    return ProcessInfo(
        process=process,
        stdout_file=_get_stream_name(stdout_file),
        stderr_file=_get_stream_name(stderr_file),
        use_valgrind=use_valgrind,
        use_gdb=use_gdb,
        use_valgrind_profiler=use_valgrind_profiler,
        use_perftools_profiler=use_perftools_profiler,
        use_tmux=use_tmux)


def wait_for_redis_to_start(redis_ip_address, redis_port, password=None):
    """Wait for a Redis server to be available.

    This is accomplished by creating a Redis client and sending a random
    command to the server until the command gets through.

    Args:
        redis_ip_address (str): The IP address of the redis server.
        redis_port (int): The port of the redis server.
        password (str): The password of the redis server.

    Raises:
        Exception: An exception is raised if we could not connect with Redis.
    """
    redis_client = redis.StrictRedis(
        host=redis_ip_address, port=redis_port, password=password)
    # Wait for the Redis server to start.
    num_retries = ray_constants.START_REDIS_WAIT_RETRIES
    delay = 0.001
    for i in range(num_retries):
        try:
            # Run some random command and see if it worked.
            logger.debug(
                "Waiting for redis server at {}:{} to respond...".format(
                    redis_ip_address, redis_port))
            redis_client.client_list()
        # If the Redis service is delayed getting set up for any reason, we may
        # get a redis.ConnectionError: Error 111 connecting to host:port.
        # Connection refused.
        # Unfortunately, redis.ConnectionError is also the base class of
        # redis.AuthenticationError. We *don't* want to obscure a
        # redis.AuthenticationError, because that indicates the user provided a
        # bad password. Thus a double except clause to ensure a
        # redis.AuthenticationError isn't trapped here.
        except redis.AuthenticationError as authEx:
            raise RuntimeError("Unable to connect to Redis at {}:{}.".format(
                redis_ip_address, redis_port)) from authEx
        except redis.ConnectionError as connEx:
            if i >= num_retries - 1:
                raise RuntimeError(
                    f"Unable to connect to Redis at {redis_ip_address}:"
                    f"{redis_port} after {num_retries} retries. Check that "
                    f"{redis_ip_address}:{redis_port} is reachable from this "
                    "machine. If it is not, your firewall may be blocking "
                    "this port. If the problem is a flaky connection, try "
                    "setting the environment variable "
                    "`RAY_START_REDIS_WAIT_RETRIES` to increase the number of"
                    " attempts to ping the Redis server.") from connEx
            # Wait a little bit.
            time.sleep(delay)
            delay *= 2
        else:
            break
    else:
        raise RuntimeError(
            f"Unable to connect to Redis (after {num_retries} retries). "
            "If the Redis instance is on a different machine, check that "
            "your firewall and relevant Ray ports are configured properly. "
            "You can also set the environment variable "
            "`RAY_START_REDIS_WAIT_RETRIES` to increase the number of "
            "attempts to ping the Redis server.")


def _compute_version_info():
    """Compute the versions of Python, and Ray.

    Returns:
        A tuple containing the version information.
    """
    ray_version = ray.__version__
    python_version = ".".join(map(str, sys.version_info[:3]))
    return ray_version, python_version


def _put_version_info_in_redis(redis_client):
    """Store version information in Redis.

    This will be used to detect if workers or drivers are started using
    different versions of Python, or Ray.

    Args:
        redis_client: A client for the primary Redis shard.
    """
    redis_client.set("VERSION_INFO", json.dumps(_compute_version_info()))


def check_version_info(redis_client):
    """Check if various version info of this process is correct.

    This will be used to detect if workers or drivers are started using
    different versions of Python, or Ray. If the version
    information is not present in Redis, then no check is done.

    Args:
        redis_client: A client for the primary Redis shard.

    Raises:
        Exception: An exception is raised if there is a version mismatch.
    """
    redis_reply = redis_client.get("VERSION_INFO")

    # Don't do the check if there is no version information in Redis. This
    # is to make it easier to do things like start the processes by hand.
    if redis_reply is None:
        return

    true_version_info = tuple(
        json.loads(ray._private.utils.decode(redis_reply)))
    version_info = _compute_version_info()
    if version_info != true_version_info:
        node_ip_address = get_node_ip_address()
        error_message = ("Version mismatch: The cluster was started with:\n"
                         "    Ray: " + true_version_info[0] + "\n"
                         "    Python: " + true_version_info[1] + "\n"
                         "This process on node " + node_ip_address +
                         " was started with:" + "\n"
                         "    Ray: " + version_info[0] + "\n"
                         "    Python: " + version_info[1] + "\n")
        if version_info[:2] != true_version_info[:2]:
            raise RuntimeError(error_message)
        else:
            logger.warning(error_message)


def start_reaper(fate_share=None):
    """Start the reaper process.

    This is a lightweight process that simply
    waits for its parent process to die and then terminates its own
    process group. This allows us to ensure that ray processes are always
    terminated properly so long as that process itself isn't SIGKILLed.

    Returns:
        ProcessInfo for the process that was started.
    """
    # Make ourselves a process group leader so that the reaper can clean
    # up other ray processes without killing the process group of the
    # process that started us.
    try:
        if sys.platform != "win32":
            os.setpgrp()
    except OSError as e:
        errcode = e.errno
        if errcode == errno.EPERM and os.getpgrp() == os.getpid():
            # Nothing to do; we're already a session leader.
            pass
        else:
            logger.warning("setpgrp failed, processes may not be "
                           "cleaned up properly: {}.".format(e))
            # Don't start the reaper in this case as it could result in killing
            # other user processes.
            return None

    reaper_filepath = os.path.join(RAY_PATH, RAY_PRIVATE_DIR,
                                   "ray_process_reaper.py")
    command = [sys.executable, "-u", reaper_filepath]
    process_info = start_ray_process(
        command,
        ray_constants.PROCESS_TYPE_REAPER,
        pipe_stdin=True,
        fate_share=fate_share)
    return process_info


def start_redis(node_ip_address,
                redirect_files,
                resource_spec,
                port=None,
                redis_shard_ports=None,
                num_redis_shards=1,
                redis_max_clients=None,
                redirect_worker_output=False,
                password=None,
                fate_share=None,
                external_addresses=None,
                port_denylist=None):
    """Start the Redis global state store.

    Args:
        node_ip_address: The IP address of the current node. This is only used
            for recording the log filenames in Redis.
        redirect_files: The list of (stdout, stderr) file pairs.
        resource_spec (ResourceSpec): Resources for the node.
        port (int): If provided, the primary Redis shard will be started on
            this port.
        redis_shard_ports: A list of the ports to use for the non-primary Redis
            shards.
        num_redis_shards (int): If provided, the number of Redis shards to
            start, in addition to the primary one. The default value is one
            shard.
        redis_max_clients: If this is provided, Ray will attempt to configure
            Redis with this maxclients number.
        redirect_worker_output (bool): True if worker output should be
            redirected to a file and false otherwise. Workers will have access
            to this value when they start up.
        password (str): Prevents external clients without the password
            from connecting to Redis if provided.
        port_denylist (set): A set of denylist ports that shouldn't
            be used when allocating a new port.

    Returns:
        A tuple of the address for the primary Redis shard, a list of
            addresses for the remaining shards, and the processes that were
            started.
    """
    processes = []

    if external_addresses is not None:
        primary_redis_address = external_addresses[0]
        [primary_redis_ip, port] = primary_redis_address.split(":")
        port = int(port)
        redis_address = address(primary_redis_ip, port)
        primary_redis_client = create_redis_client(
            "%s:%s" % (primary_redis_ip, port), password=password)
        # Deleting the key to avoid duplicated rpush.
        primary_redis_client.delete("RedisShards")
    else:
        if len(redirect_files) != 1 + num_redis_shards:
            raise ValueError(
                "The number of redirect file pairs should be equal "
                "to the number of redis shards (including the "
                "primary shard) we will start.")
        if redis_shard_ports is None:
            redis_shard_ports = num_redis_shards * [None]
        elif len(redis_shard_ports) != num_redis_shards:
            raise RuntimeError(
                "The number of Redis shard ports does not match "
                "the number of Redis shards.")
        redis_executable = REDIS_EXECUTABLE

        redis_stdout_file, redis_stderr_file = redirect_files[0]
        # If no port is given, fallback to default Redis port for the primary
        # shard.
        if port is None:
            port = ray_constants.DEFAULT_PORT
            num_retries = 20
        else:
            num_retries = 1
        # Start the primary Redis shard.
        port, p = _start_redis_instance(
            redis_executable,
            port=port,
            password=password,
            redis_max_clients=redis_max_clients,
            num_retries=num_retries,
            # Below we use None to indicate no limit on the memory of the
            # primary Redis shard.
            redis_max_memory=None,
            stdout_file=redis_stdout_file,
            stderr_file=redis_stderr_file,
            fate_share=fate_share,
            port_denylist=port_denylist,
            listen_to_localhost_only=(node_ip_address == "127.0.0.1"))
        processes.append(p)
        redis_address = address(node_ip_address, port)
        primary_redis_client = redis.StrictRedis(
            host=node_ip_address, port=port, password=password)

    # Register the number of Redis shards in the primary shard, so that clients
    # know how many redis shards to expect under RedisShards.
    primary_redis_client.set("NumRedisShards", str(num_redis_shards))

    # Put the redirect_worker_output bool in the Redis shard so that workers
    # can access it and know whether or not to redirect their output.
    primary_redis_client.set("RedirectOutput", 1
                             if redirect_worker_output else 0)

    # Init job counter to GCS.
    primary_redis_client.set("JobCounter", 0)

    # Store version information in the primary Redis shard.
    _put_version_info_in_redis(primary_redis_client)

    # Calculate the redis memory.
    assert resource_spec.resolved()
    redis_max_memory = resource_spec.redis_max_memory

    # Start other Redis shards. Each Redis shard logs to a separate file,
    # prefixed by "redis-<shard number>".
    redis_shards = []
    # If Redis shard ports are not provided, start the port range of the
    # other Redis shards at a high, random port.
    last_shard_port = new_port(denylist=port_denylist) - 1
    for i in range(num_redis_shards):
        if external_addresses is not None:
            shard_address = external_addresses[i + 1]
        else:
            redis_stdout_file, redis_stderr_file = redirect_files[i + 1]
            redis_executable = REDIS_EXECUTABLE
            redis_shard_port = redis_shard_ports[i]
            # If no shard port is given, try to start this shard's Redis
            # instance on the port right after the last shard's port.
            if redis_shard_port is None:
                redis_shard_port = last_shard_port + 1
                num_retries = 20
            else:
                num_retries = 1

            redis_shard_port, p = _start_redis_instance(
                redis_executable,
                port=redis_shard_port,
                password=password,
                redis_max_clients=redis_max_clients,
                num_retries=num_retries,
                redis_max_memory=redis_max_memory,
                stdout_file=redis_stdout_file,
                stderr_file=redis_stderr_file,
                fate_share=fate_share,
                port_denylist=port_denylist,
                listen_to_localhost_only=(node_ip_address == "127.0.0.1"))
            processes.append(p)

            shard_address = address(node_ip_address, redis_shard_port)
            last_shard_port = redis_shard_port

        redis_shards.append(shard_address)
        # Store redis shard information in the primary redis shard.
        primary_redis_client.rpush("RedisShards", shard_address)

    return redis_address, redis_shards, processes


def _start_redis_instance(executable,
                          port,
                          redis_max_clients=None,
                          num_retries=20,
                          stdout_file=None,
                          stderr_file=None,
                          password=None,
                          redis_max_memory=None,
                          fate_share=None,
                          port_denylist=None,
                          listen_to_localhost_only=False):
    """Start a single Redis server.

    Notes:
        We will initially try to start the Redis instance at the given port,
        and then try at most `num_retries - 1` times to start the Redis
        instance at successive random ports.

    Args:
        executable (str): Full path of the redis-server executable.
        port (int): Try to start a Redis server at this port.
        redis_max_clients: If this is provided, Ray will attempt to configure
            Redis with this maxclients number.
        num_retries (int): The number of times to attempt to start Redis at
            successive ports.
        stdout_file: A file handle opened for writing to redirect stdout to. If
            no redirection should happen, then this should be None.
        stderr_file: A file handle opened for writing to redirect stderr to. If
            no redirection should happen, then this should be None.
        password (str): Prevents external clients without the password
            from connecting to Redis if provided.
        redis_max_memory: The max amount of memory (in bytes) to allow redis
            to use, or None for no limit. Once the limit is exceeded, redis
            will start LRU eviction of entries.
        port_denylist (set): A set of denylist ports that shouldn't
            be used when allocating a new port.
        listen_to_localhost_only (bool): Redis server only listens to
            localhost (127.0.0.1) if it's true,
            otherwise it listens to all network interfaces.

    Returns:
        A tuple of the port used by Redis and ProcessInfo for the process that
            was started. If a port is passed in, then the returned port value
            is the same.

    Raises:
        Exception: An exception is raised if Redis could not be started.
    """
    assert os.path.isfile(executable)
    counter = 0

    while counter < num_retries:
        # Construct the command to start the Redis server.
        command = [executable]
        if password:
            if " " in password:
                raise ValueError("Spaces not permitted in redis password.")
            command += ["--requirepass", password]
        command += (["--port", str(port), "--loglevel", "warning"])
        if listen_to_localhost_only:
            command += ["--bind", "127.0.0.1"]
        process_info = start_ray_process(
            command,
            ray_constants.PROCESS_TYPE_REDIS_SERVER,
            stdout_file=stdout_file,
            stderr_file=stderr_file,
            fate_share=fate_share)
        time.sleep(0.1)
        # Check if Redis successfully started (or at least if it the executable
        # did not exit within 0.1 seconds).
        if process_info.process.poll() is None:
            break
        port = new_port(denylist=port_denylist)
        counter += 1
    if counter == num_retries:
        raise RuntimeError("Couldn't start Redis. "
                           "Check log files: {} {}".format(
                               stdout_file.name if stdout_file is not None else
                               "<stdout>", stderr_file.name
                               if stdout_file is not None else "<stderr>"))

    # Create a Redis client just for configuring Redis.
    redis_client = redis.StrictRedis(
        host="127.0.0.1", port=port, password=password)
    # Wait for the Redis server to start.
    wait_for_redis_to_start("127.0.0.1", port, password=password)
    # Configure Redis to generate keyspace notifications. TODO(rkn): Change
    # this to only generate notifications for the export keys.
    redis_client.config_set("notify-keyspace-events", "Kl")

    # Configure Redis to not run in protected mode so that processes on other
    # hosts can connect to it. TODO(rkn): Do this in a more secure way.
    redis_client.config_set("protected-mode", "no")

    # Discard old task and object metadata.
    if redis_max_memory is not None:
        redis_client.config_set("maxmemory", str(redis_max_memory))
        redis_client.config_set("maxmemory-policy", "allkeys-lru")
        redis_client.config_set("maxmemory-samples", "10")
        logger.debug("Starting Redis shard with {} GB max memory.".format(
            round(redis_max_memory / 1e9, 2)))

    # If redis_max_clients is provided, attempt to raise the number of maximum
    # number of Redis clients.
    if redis_max_clients is not None:
        redis_client.config_set("maxclients", str(redis_max_clients))
    elif resource is not None:
        # If redis_max_clients is not provided, determine the current ulimit.
        # We will use this to attempt to raise the maximum number of Redis
        # clients.
        current_max_clients = int(
            redis_client.config_get("maxclients")["maxclients"])
        # The below command should be the same as doing ulimit -n.
        ulimit_n = resource.getrlimit(resource.RLIMIT_NOFILE)[0]
        # The quantity redis_client_buffer appears to be the required buffer
        # between the maximum number of redis clients and ulimit -n. That is,
        # if ulimit -n returns 10000, then we can set maxclients to
        # 10000 - redis_client_buffer.
        redis_client_buffer = 32
        if current_max_clients < ulimit_n - redis_client_buffer:
            redis_client.config_set("maxclients",
                                    ulimit_n - redis_client_buffer)

    # Increase the hard and soft limits for the redis client pubsub buffer to
    # 128MB. This is a hack to make it less likely for pubsub messages to be
    # dropped and for pubsub connections to therefore be killed.
    cur_config = (redis_client.config_get("client-output-buffer-limit")[
        "client-output-buffer-limit"])
    cur_config_list = cur_config.split()
    assert len(cur_config_list) == 12
    cur_config_list[8:] = ["pubsub", "134217728", "134217728", "60"]
    redis_client.config_set("client-output-buffer-limit",
                            " ".join(cur_config_list))
    # Put a time stamp in Redis to indicate when it was started.
    redis_client.set("redis_start_time", time.time())
    return port, process_info


def start_log_monitor(redis_address,
                      logs_dir,
                      stdout_file=None,
                      stderr_file=None,
                      redis_password=None,
                      fate_share=None,
                      max_bytes=0,
                      backup_count=0):
    """Start a log monitor process.

    Args:
        redis_address (str): The address of the Redis instance.
        logs_dir (str): The directory of logging files.
        stdout_file: A file handle opened for writing to redirect stdout to. If
            no redirection should happen, then this should be None.
        stderr_file: A file handle opened for writing to redirect stderr to. If
            no redirection should happen, then this should be None.
        redis_password (str): The password of the redis server.
        max_bytes (int): Log rotation parameter. Corresponding to
            RotatingFileHandler's maxBytes.
        backup_count (int): Log rotation parameter. Corresponding to
            RotatingFileHandler's backupCount.

    Returns:
        ProcessInfo for the process that was started.
    """
    log_monitor_filepath = os.path.join(RAY_PATH, RAY_PRIVATE_DIR,
                                        "log_monitor.py")
    command = [
        sys.executable, "-u", log_monitor_filepath,
        f"--redis-address={redis_address}", f"--logs-dir={logs_dir}",
        f"--logging-rotate-bytes={max_bytes}",
        f"--logging-rotate-backup-count={backup_count}"
    ]
    if redis_password:
        command += ["--redis-password", redis_password]
    process_info = start_ray_process(
        command,
        ray_constants.PROCESS_TYPE_LOG_MONITOR,
        stdout_file=stdout_file,
        stderr_file=stderr_file,
        fate_share=fate_share)
    return process_info


def start_dashboard(require_dashboard,
                    host,
                    redis_address,
                    temp_dir,
                    logdir,
                    port=None,
                    stdout_file=None,
                    stderr_file=None,
                    redis_password=None,
                    fate_share=None,
                    max_bytes=0,
                    backup_count=0):
    """Start a dashboard process.

    Args:
        require_dashboard (bool): If true, this will raise an exception if we
            fail to start the dashboard. Otherwise it will print a warning if
            we fail to start the dashboard.
        host (str): The host to bind the dashboard web server to.
        port (str): The port to bind the dashboard web server to.
            Defaults to 8265.
        redis_address (str): The address of the Redis instance.
        temp_dir (str): The temporary directory used for log files and
            information for this Ray session.
        logdir (str): The log directory used to generate dashboard log.
        stdout_file: A file handle opened for writing to redirect stdout to. If
            no redirection should happen, then this should be None.
        stderr_file: A file handle opened for writing to redirect stderr to. If
            no redirection should happen, then this should be None.
        redis_password (str): The password of the redis server.
        max_bytes (int): Log rotation parameter. Corresponding to
            RotatingFileHandler's maxBytes.
        backup_count (int): Log rotation parameter. Corresponding to
            RotatingFileHandler's backupCount.

    Returns:
        ProcessInfo for the process that was started.
    """
    try:
        # Make sure port is available.
        if port is None:
            port_retries = 50
            port = ray_constants.DEFAULT_DASHBOARD_PORT
        else:
            port_retries = 0
            port_test_socket = socket.socket()
            port_test_socket.setsockopt(
                socket.SOL_SOCKET,
                socket.SO_REUSEADDR,
                1,
            )
            try:
                port_test_socket.bind((host, port))
                port_test_socket.close()
            except socket.error as e:
                # 10013 on windows is a bit more broad than just
                # "address in use": it can also indicate "permission denied".
                # TODO: improve the error message?
                if e.errno in {48, 98, 10013}:  # address already in use.
                    raise ValueError(
                        f"Failed to bind to {host}:{port} because it's "
                        "already occupied. You can use `ray start "
                        "--dashboard-port ...` or `ray.init(dashboard_port=..."
                        ")` to select a different port.")
                else:
                    raise e

        # Make sure the process can start.
        try:
            import ray.dashboard.optional_deps  # noqa: F401
        except ImportError:
            if require_dashboard:
                raise ImportError(DASHBOARD_DEPENDENCY_ERROR_MESSAGE)
            else:
                return None, None

        # Start the dashboard process.
        dashboard_dir = "dashboard"
        dashboard_filepath = os.path.join(RAY_PATH, dashboard_dir,
                                          "dashboard.py")
        command = [
            sys.executable, "-u", dashboard_filepath, f"--host={host}",
            f"--port={port}", f"--port-retries={port_retries}",
            f"--redis-address={redis_address}", f"--temp-dir={temp_dir}",
            f"--log-dir={logdir}", f"--logging-rotate-bytes={max_bytes}",
            f"--logging-rotate-backup-count={backup_count}"
        ]
        if redis_password is not None:
            command += ["--redis-password", redis_password]
        process_info = start_ray_process(
            command,
            ray_constants.PROCESS_TYPE_DASHBOARD,
            stdout_file=stdout_file,
            stderr_file=stderr_file,
            fate_share=fate_share)

        # Retrieve the dashboard url
        redis_client = ray._private.services.create_redis_client(
            redis_address, redis_password)
        from ray._private.gcs_utils import GcsClient
        gcs_client = GcsClient.create_from_redis(redis_client)
        ray.experimental.internal_kv._initialize_internal_kv(gcs_client)
        dashboard_url = None
        dashboard_returncode = None
        for _ in range(200):
            dashboard_url = ray.experimental.internal_kv._internal_kv_get(
                ray_constants.REDIS_KEY_DASHBOARD,
                namespace=ray_constants.KV_NAMESPACE_DASHBOARD)
            if dashboard_url is not None:
                dashboard_url = dashboard_url.decode("utf-8")
                break
            dashboard_returncode = process_info.process.poll()
            if dashboard_returncode is not None:
                break
            # This is often on the critical path of ray.init() and ray start,
            # so we need to poll often.
            time.sleep(0.1)
        if dashboard_url is None:
            dashboard_log = os.path.join(logdir, "dashboard.log")
            returncode_str = (f", return code {dashboard_returncode}"
                              if dashboard_returncode is not None else "")
            # Read last n lines of dashboard log. The log file may be large.
            n = 10
            lines = []
            try:
                with open(dashboard_log, "rb") as f:
                    with mmap.mmap(
                            f.fileno(), 0, access=mmap.ACCESS_READ) as mm:
                        end = mm.size()
                        for _ in range(n):
                            sep = mm.rfind(b"\n", 0, end - 1)
                            if sep == -1:
                                break
                            lines.append(mm[sep + 1:end].decode("utf-8"))
                            end = sep
                lines.append(f" The last {n} lines of {dashboard_log}:")
            except Exception as e:
                raise Exception(f"Failed to read dashbord log: {e}")

            last_log_str = "\n".join(reversed(lines[-n:]))
            raise Exception("Failed to start the dashboard"
                            f"{returncode_str}.{last_log_str}")

        logger.info("View the Ray dashboard at %s%shttp://%s%s%s",
                    colorama.Style.BRIGHT, colorama.Fore.GREEN, dashboard_url,
                    colorama.Fore.RESET, colorama.Style.NORMAL)

        return dashboard_url, process_info
    except Exception as e:
        if require_dashboard:
            raise e from e
        else:
            logger.error(f"Failed to start the dashboard: {e}")
            return None, None


def start_gcs_server(redis_address,
                     log_dir,
                     stdout_file=None,
                     stderr_file=None,
                     redis_password=None,
                     config=None,
                     fate_share=None,
                     gcs_server_port=None,
                     metrics_agent_port=None,
                     node_ip_address=None):
    """Start a gcs server.
    Args:
        redis_address (str): The address that the Redis server is listening on.
        log_dir (str): The path of the dir where log files are created.
        stdout_file: A file handle opened for writing to redirect stdout to. If
            no redirection should happen, then this should be None.
        stderr_file: A file handle opened for writing to redirect stderr to. If
            no redirection should happen, then this should be None.
        redis_password (str): The password of the redis server.
        config (dict|None): Optional configuration that will
            override defaults in RayConfig.
        gcs_server_port (int): Port number of the gcs server.
        metrics_agent_port(int): The port where metrics agent is bound to.
        node_ip_address(str): IP Address of a node where gcs server starts.
    Returns:
        ProcessInfo for the process that was started.
    """
    gcs_ip_address, gcs_port = redis_address.split(":")
    redis_password = redis_password or ""
    config_str = serialize_config(config)
    if gcs_server_port is None:
        gcs_server_port = 0

    command = [
        GCS_SERVER_EXECUTABLE,
        f"--redis_address={gcs_ip_address}",
        f"--redis_port={gcs_port}",
        f"--log_dir={log_dir}",
        f"--config_list={config_str}",
        f"--gcs_server_port={gcs_server_port}",
        f"--metrics-agent-port={metrics_agent_port}",
        f"--node-ip-address={node_ip_address}",
    ]
    if redis_password:
        command += [f"--redis_password={redis_password}"]
    process_info = start_ray_process(
        command,
        ray_constants.PROCESS_TYPE_GCS_SERVER,
        stdout_file=stdout_file,
        stderr_file=stderr_file,
        fate_share=fate_share)
    return process_info


def start_raylet(redis_address,
                 node_ip_address,
                 node_manager_port,
                 raylet_name,
                 plasma_store_name,
                 worker_path,
                 setup_worker_path,
                 temp_dir,
                 session_dir,
                 resource_dir,
                 log_dir,
                 resource_spec,
                 plasma_directory,
                 object_store_memory,
                 min_worker_port=None,
                 max_worker_port=None,
                 worker_port_list=None,
                 object_manager_port=None,
                 redis_password=None,
                 metrics_agent_port=None,
                 metrics_export_port=None,
                 dashboard_agent_listen_port=None,
                 use_valgrind=False,
                 use_profiler=False,
                 stdout_file=None,
                 stderr_file=None,
                 config=None,
                 huge_pages=False,
                 fate_share=None,
                 socket_to_use=None,
                 start_initial_python_workers_for_first_job=False,
                 max_bytes=0,
                 backup_count=0,
                 ray_debugger_external=False,
                 env_updates=None):
    """Start a raylet, which is a combined local scheduler and object manager.

    Args:
        redis_address (str): The address of the primary Redis server.
        node_ip_address (str): The IP address of this node.
        node_manager_port(int): The port to use for the node manager. If it's
            0, a random port will be used.
        raylet_name (str): The name of the raylet socket to create.
        plasma_store_name (str): The name of the plasma store socket to connect
             to.
        worker_path (str): The path of the Python file that new worker
            processes will execute.
        setup_worker_path (str): The path of the Python file that will set up
            the environment for the worker process.
        temp_dir (str): The path of the temporary directory Ray will use.
        session_dir (str): The path of this session.
        resource_dir(str): The path of resource of this session .
        log_dir (str): The path of the dir where log files are created.
        resource_spec (ResourceSpec): Resources for this raylet.
        object_manager_port: The port to use for the object manager. If this is
            None, then the object manager will choose its own port.
        min_worker_port (int): The lowest port number that workers will bind
            on. If not set, random ports will be chosen.
        max_worker_port (int): The highest port number that workers will bind
            on. If set, min_worker_port must also be set.
        redis_password: The password to use when connecting to Redis.
        metrics_agent_port(int): The port where metrics agent is bound to.
        metrics_export_port(int): The port at which metrics are exposed to.
        use_valgrind (bool): True if the raylet should be started inside
            of valgrind. If this is True, use_profiler must be False.
        use_profiler (bool): True if the raylet should be started inside
            a profiler. If this is True, use_valgrind must be False.
        stdout_file: A file handle opened for writing to redirect stdout to. If
            no redirection should happen, then this should be None.
        stderr_file: A file handle opened for writing to redirect stderr to. If
            no redirection should happen, then this should be None.
        tracing_startup_hook: Tracing startup hook.
        config (dict|None): Optional Raylet configuration that will
            override defaults in RayConfig.
        max_bytes (int): Log rotation parameter. Corresponding to
            RotatingFileHandler's maxBytes.
        backup_count (int): Log rotation parameter. Corresponding to
            RotatingFileHandler's backupCount.
        ray_debugger_external (bool): True if the Ray debugger should be made
            available externally to this node.
        env_updates (dict): Environment variable overrides.

    Returns:
        ProcessInfo for the process that was started.
    """
    assert node_manager_port is not None and type(node_manager_port) == int

    if use_valgrind and use_profiler:
        raise ValueError("Cannot use valgrind and profiler at the same time.")

    assert resource_spec.resolved()
    static_resources = resource_spec.to_resource_dict()

    # Limit the number of workers that can be started in parallel by the
    # raylet. However, make sure it is at least 1.
    num_cpus_static = static_resources.get("CPU", 0)
    maximum_startup_concurrency = max(
        1, min(multiprocessing.cpu_count(), num_cpus_static))

    # Format the resource argument in a form like 'CPU,1.0,GPU,0,Custom,3'.
    resource_argument = ",".join(
        ["{},{}".format(*kv) for kv in static_resources.items()])

    gcs_ip_address, gcs_port = redis_address.split(":")

    has_java_command = False
    if shutil.which("java") is not None:
        has_java_command = True

    ray_java_installed = False
    try:
        jars_dir = get_ray_jars_dir()
        if os.path.exists(jars_dir):
            ray_java_installed = True
    except Exception:
        pass

    include_java = has_java_command and ray_java_installed
    if include_java is True:
        java_worker_command = build_java_worker_command(
            redis_address,
            plasma_store_name,
            raylet_name,
            redis_password,
            session_dir,
            node_ip_address,
            setup_worker_path,
        )
    else:
        java_worker_command = []

    if os.path.exists(DEFAULT_WORKER_EXECUTABLE):
        cpp_worker_command = build_cpp_worker_command(
            "", redis_address, plasma_store_name, raylet_name, redis_password,
            session_dir, log_dir, node_ip_address)
    else:
        cpp_worker_command = []

    # Create the command that the Raylet will use to start workers.
    # TODO(architkulkarni): Pipe in setup worker args separately instead of
    # inserting them into start_worker_command and later erasing them if
    # needed.
    start_worker_command = [
        sys.executable,
        setup_worker_path,
        worker_path,
        f"--node-ip-address={node_ip_address}",
        "--node-manager-port=RAY_NODE_MANAGER_PORT_PLACEHOLDER",
        f"--object-store-name={plasma_store_name}",
        f"--raylet-name={raylet_name}",
        f"--redis-address={redis_address}",
        f"--temp-dir={temp_dir}",
        f"--metrics-agent-port={metrics_agent_port}",
        f"--logging-rotate-bytes={max_bytes}",
        f"--logging-rotate-backup-count={backup_count}",
        "RAY_WORKER_DYNAMIC_OPTION_PLACEHOLDER",
    ]
    if redis_password:
        start_worker_command += [f"--redis-password={redis_password}"]

    # If the object manager port is None, then use 0 to cause the object
    # manager to choose its own port.
    if object_manager_port is None:
        object_manager_port = 0

    if min_worker_port is None:
        min_worker_port = 0

    if max_worker_port is None:
        max_worker_port = 0

    if not ray._private.utils.check_dashboard_dependencies_installed():
        # An empty agent command will cause the raylet not to start it.
        agent_command = []
    else:
        agent_command = [
            sys.executable,
            "-u",
            os.path.join(RAY_PATH, "dashboard", "agent.py"),
            f"--node-ip-address={node_ip_address}",
            f"--redis-address={redis_address}",
            f"--metrics-export-port={metrics_export_port}",
            f"--dashboard-agent-port={metrics_agent_port}",
            f"--listen-port={dashboard_agent_listen_port}",
            "--node-manager-port=RAY_NODE_MANAGER_PORT_PLACEHOLDER",
            f"--object-store-name={plasma_store_name}",
            f"--raylet-name={raylet_name}",
            f"--temp-dir={temp_dir}",
            f"--session-dir={session_dir}",
            f"--runtime-env-dir={resource_dir}",
            f"--log-dir={log_dir}",
            f"--logging-rotate-bytes={max_bytes}",
            f"--logging-rotate-backup-count={backup_count}",
        ]

        if redis_password is not None and len(redis_password) != 0:
            agent_command.append("--redis-password={}".format(redis_password))

    command = [
        RAYLET_EXECUTABLE,
        f"--raylet_socket_name={raylet_name}",
        f"--store_socket_name={plasma_store_name}",
        f"--object_manager_port={object_manager_port}",
        f"--min_worker_port={min_worker_port}",
        f"--max_worker_port={max_worker_port}",
        f"--node_manager_port={node_manager_port}",
        f"--node_ip_address={node_ip_address}",
        f"--redis_address={gcs_ip_address}",
        f"--redis_port={gcs_port}",
        f"--maximum_startup_concurrency={maximum_startup_concurrency}",
        f"--static_resource_list={resource_argument}",
        f"--python_worker_command={subprocess.list2cmdline(start_worker_command)}",  # noqa
        f"--java_worker_command={subprocess.list2cmdline(java_worker_command)}",  # noqa
        f"--cpp_worker_command={subprocess.list2cmdline(cpp_worker_command)}",  # noqa
        f"--native_library_path={DEFAULT_NATIVE_LIBRARY_PATH}",
        f"--redis_password={redis_password or ''}",
        f"--temp_dir={temp_dir}",
        f"--session_dir={session_dir}",
        f"--log_dir={log_dir}",
        f"--resource_dir={resource_dir}",
        f"--metrics-agent-port={metrics_agent_port}",
        f"--metrics_export_port={metrics_export_port}",
        f"--object_store_memory={object_store_memory}",
        f"--plasma_directory={plasma_directory}",
        f"--ray-debugger-external={1 if ray_debugger_external else 0}",
    ]
    if worker_port_list is not None:
        command.append(f"--worker_port_list={worker_port_list}")
    if start_initial_python_workers_for_first_job:
        command.append("--num_initial_python_workers_for_first_job={}".format(
            resource_spec.num_cpus))
    command.append("--agent_command={}".format(
        subprocess.list2cmdline(agent_command)))
    if huge_pages:
        command.append("--huge_pages")
    if socket_to_use:
        socket_to_use.close()
    process_info = start_ray_process(
        command,
        ray_constants.PROCESS_TYPE_RAYLET,
        use_valgrind=use_valgrind,
        use_gdb=False,
        use_valgrind_profiler=use_profiler,
        use_perftools_profiler=("RAYLET_PERFTOOLS_PATH" in os.environ),
        stdout_file=stdout_file,
        stderr_file=stderr_file,
        fate_share=fate_share,
        env_updates=env_updates)

    return process_info


def get_ray_jars_dir():
    """Return a directory where all ray-related jars and
      their dependencies locate."""
    current_dir = RAY_PATH
    jars_dir = os.path.abspath(os.path.join(current_dir, "jars"))
    if not os.path.exists(jars_dir):
        raise RuntimeError("Ray jars is not packaged into ray. "
                           "Please build ray with java enabled "
                           "(set env var RAY_INSTALL_JAVA=1)")
    return os.path.abspath(os.path.join(current_dir, "jars"))


def build_java_worker_command(
        redis_address,
        plasma_store_name,
        raylet_name,
        redis_password,
        session_dir,
        node_ip_address,
        setup_worker_path,
):
    """This method assembles the command used to start a Java worker.

    Args:
        redis_address (str): Redis address of GCS.
        plasma_store_name (str): The name of the plasma store socket to connect
           to.
        raylet_name (str): The name of the raylet socket to create.
        redis_password (str): The password of connect to redis.
        session_dir (str): The path of this session.
        node_ip_address (str): The ip address for this node.
        setup_worker_path (str): The path of the Python file that will set up
            the environment for the worker process.
    Returns:
        The command string for starting Java worker.
    """
    pairs = []
    if redis_address is not None:
        pairs.append(("ray.address", redis_address))
    pairs.append(("ray.raylet.node-manager-port",
                  "RAY_NODE_MANAGER_PORT_PLACEHOLDER"))

    if plasma_store_name is not None:
        pairs.append(("ray.object-store.socket-name", plasma_store_name))

    if raylet_name is not None:
        pairs.append(("ray.raylet.socket-name", raylet_name))

    if redis_password is not None:
        pairs.append(("ray.redis.password", redis_password))

    if node_ip_address is not None:
        pairs.append(("ray.node-ip", node_ip_address))

    pairs.append(("ray.home", RAY_HOME))
    pairs.append(("ray.logging.dir", os.path.join(session_dir, "logs")))
    pairs.append(("ray.session-dir", session_dir))
    command = [sys.executable] + [setup_worker_path] + ["java"] + [
        "-D{}={}".format(*pair) for pair in pairs
    ]

    # Add ray jars path to java classpath
    ray_jars = os.path.join(get_ray_jars_dir(), "*")
    command += ["-cp", ray_jars]

    command += ["RAY_WORKER_DYNAMIC_OPTION_PLACEHOLDER"]
    command += ["io.ray.runtime.runner.worker.DefaultWorker"]

    return command


def build_cpp_worker_command(cpp_worker_options, redis_address,
                             plasma_store_name, raylet_name, redis_password,
                             session_dir, log_dir, node_ip_address):
    """This method assembles the command used to start a CPP worker.

    Args:
        cpp_worker_options (list): The command options for CPP worker.
        redis_address (str): Redis address of GCS.
        plasma_store_name (str): The name of the plasma store socket to connect
           to.
        raylet_name (str): The name of the raylet socket to create.
        redis_password (str): The password of connect to redis.
        session_dir (str): The path of this session.
        log_dir (str): The path of logs.
        node_ip_address (str): The ip address for this node.
    Returns:
        The command string for starting CPP worker.
    """

    command = [
        DEFAULT_WORKER_EXECUTABLE,
        f"--ray_plasma_store_socket_name={plasma_store_name}",
        f"--ray_raylet_socket_name={raylet_name}",
        "--ray_node_manager_port=RAY_NODE_MANAGER_PORT_PLACEHOLDER",
        f"--ray_address={redis_address}",
        f"--ray_redis_password={redis_password}",
        f"--ray_session_dir={session_dir}",
        f"--ray_logs_dir={log_dir}",
        f"--ray_node_ip_address={node_ip_address}",
        "RAY_WORKER_DYNAMIC_OPTION_PLACEHOLDER",
    ]

    return command


def determine_plasma_store_config(object_store_memory,
                                  plasma_directory=None,
                                  huge_pages=False):
    """Figure out how to configure the plasma object store.

    This will determine which directory to use for the plasma store. On Linux,
    we will try to use /dev/shm unless the shared memory file system is too
    small, in which case we will fall back to /tmp. If any of the object store
    memory or plasma directory parameters are specified by the user, then those
    values will be preserved.

    Args:
        object_store_memory (int): The object store memory to use.
        plasma_directory (str): The user-specified plasma directory parameter.
        huge_pages (bool): The user-specified huge pages parameter.

    Returns:
        The plasma directory to use. If it is specified by the user, then that
            value will be preserved.
    """
    if not isinstance(object_store_memory, int):
        object_store_memory = int(object_store_memory)

    if huge_pages and not (sys.platform == "linux"
                           or sys.platform == "linux2"):
        raise ValueError("The huge_pages argument is only supported on "
                         "Linux.")

    system_memory = ray._private.utils.get_system_memory()

    # Determine which directory to use. By default, use /tmp on MacOS and
    # /dev/shm on Linux, unless the shared-memory file system is too small,
    # in which case we default to /tmp on Linux.
    if plasma_directory is None:
        if sys.platform == "linux" or sys.platform == "linux2":
            shm_avail = ray._private.utils.get_shared_memory_bytes()
            # Compare the requested memory size to the memory available in
            # /dev/shm.
            if shm_avail > object_store_memory:
                plasma_directory = "/dev/shm"
            elif (not os.environ.get("RAY_OBJECT_STORE_ALLOW_SLOW_STORAGE")
                  and object_store_memory >
                  ray_constants.REQUIRE_SHM_SIZE_THRESHOLD):
                raise ValueError(
                    "The configured object store size ({} GB) exceeds "
                    "/dev/shm size ({} GB). This will harm performance. "
                    "Consider deleting files in /dev/shm or increasing its "
                    "size with "
                    "--shm-size in Docker. To ignore this warning, "
                    "set RAY_OBJECT_STORE_ALLOW_SLOW_STORAGE=1.".format(
                        object_store_memory / 1e9, shm_avail / 1e9))
            else:
                plasma_directory = ray._private.utils.get_user_temp_dir()
                logger.warning(
                    "WARNING: The object store is using {} instead of "
                    "/dev/shm because /dev/shm has only {} bytes available. "
                    "This will harm performance! You may be able to free up "
                    "space by deleting files in /dev/shm. If you are inside a "
                    "Docker container, you can increase /dev/shm size by "
                    "passing '--shm-size={:.2f}gb' to 'docker run' (or add it "
                    "to the run_options list in a Ray cluster config). Make "
                    "sure to set this to more than 30% of available RAM.".
                    format(ray._private.utils.get_user_temp_dir(), shm_avail,
                           object_store_memory * (1.1) / (2**30)))
        else:
            plasma_directory = ray._private.utils.get_user_temp_dir()

        # Do some sanity checks.
        if object_store_memory > system_memory:
            raise ValueError(
                "The requested object store memory size is greater "
                "than the total available memory.")
    else:
        plasma_directory = os.path.abspath(plasma_directory)
        logger.info("object_store_memory is not verified when "
                    "plasma_directory is set.")

    if not os.path.isdir(plasma_directory):
        raise ValueError(f"The file {plasma_directory} does not "
                         "exist or is not a directory.")

    if huge_pages and plasma_directory is None:
        raise ValueError("If huge_pages is True, then the "
                         "plasma_directory argument must be provided.")

    if object_store_memory < ray_constants.OBJECT_STORE_MINIMUM_MEMORY_BYTES:
        raise ValueError("Attempting to cap object store memory usage at {} "
                         "bytes, but the minimum allowed is {} bytes.".format(
                             object_store_memory,
                             ray_constants.OBJECT_STORE_MINIMUM_MEMORY_BYTES))

    # Print the object store memory using two decimal places.
    logger.debug(
        "Determine to start the Plasma object store with {} GB memory "
        "using {}.".format(
            round(object_store_memory / 10**9, 2), plasma_directory))

    return plasma_directory, object_store_memory


def start_worker(node_ip_address,
                 object_store_name,
                 raylet_name,
                 redis_address,
                 worker_path,
                 temp_dir,
                 raylet_ip_address=None,
                 stdout_file=None,
                 stderr_file=None,
                 fate_share=None):
    """This method starts a worker process.

    Args:
        node_ip_address (str): The IP address of the node that this worker is
            running on.
        object_store_name (str): The socket name of the object store.
        raylet_name (str): The socket name of the raylet server.
        redis_address (str): The address that the Redis server is listening on.
        worker_path (str): The path of the source code which the worker process
            will run.
        temp_dir (str): The path of the temp dir.
        raylet_ip_address (str): The IP address of the worker's raylet. If not
            provided, it defaults to the node_ip_address.
        stdout_file: A file handle opened for writing to redirect stdout to. If
            no redirection should happen, then this should be None.
        stderr_file: A file handle opened for writing to redirect stderr to. If
            no redirection should happen, then this should be None.

    Returns:
        ProcessInfo for the process that was started.
    """
    command = [
        sys.executable,
        "-u",
        worker_path,
        "--node-ip-address=" + node_ip_address,
        "--object-store-name=" + object_store_name,
        "--raylet-name=" + raylet_name,
        "--redis-address=" + str(redis_address),
        "--temp-dir=" + temp_dir,
    ]
    if raylet_ip_address is not None:
        command.append("--raylet-ip-address=" + raylet_ip_address)
    process_info = start_ray_process(
        command,
        ray_constants.PROCESS_TYPE_WORKER,
        stdout_file=stdout_file,
        stderr_file=stderr_file,
        fate_share=fate_share)
    return process_info


def start_monitor(redis_address,
                  logs_dir,
                  stdout_file=None,
                  stderr_file=None,
                  autoscaling_config=None,
                  redis_password=None,
                  fate_share=None,
                  max_bytes=0,
                  backup_count=0,
                  monitor_ip=None):
    """Run a process to monitor the other processes.

    Args:
        redis_address (str): The address that the Redis server is listening on.
        gcs_address (str): The address of GCS server.
        logs_dir(str): The path to the log directory.
        stdout_file: A file handle opened for writing to redirect stdout to. If
            no redirection should happen, then this should be None.
        stderr_file: A file handle opened for writing to redirect stderr to. If
            no redirection should happen, then this should be None.
        autoscaling_config: path to autoscaling config file.
        redis_password (str): The password of the redis server.
        max_bytes (int): Log rotation parameter. Corresponding to
            RotatingFileHandler's maxBytes.
        backup_count (int): Log rotation parameter. Corresponding to
            RotatingFileHandler's backupCount.
        monitor_ip (str): IP address of the machine that the monitor will be
            run on. Can be excluded, but required for autoscaler metrics.
    Returns:
        ProcessInfo for the process that was started.
    """
    monitor_path = os.path.join(RAY_PATH, AUTOSCALER_PRIVATE_DIR, "monitor.py")
    command = [
        sys.executable, "-u", monitor_path, f"--logs-dir={logs_dir}",
        f"--redis-address={redis_address}",
        f"--logging-rotate-bytes={max_bytes}",
        f"--logging-rotate-backup-count={backup_count}"
    ]
    if autoscaling_config:
        command.append("--autoscaling-config=" + str(autoscaling_config))
    if redis_password:
        command.append("--redis-password=" + redis_password)
    if monitor_ip:
        command.append("--monitor-ip=" + monitor_ip)
    process_info = start_ray_process(
        command,
        ray_constants.PROCESS_TYPE_MONITOR,
        stdout_file=stdout_file,
        stderr_file=stderr_file,
        fate_share=fate_share)
    return process_info


def start_ray_client_server(
        redis_address,
        ray_client_server_ip,
        ray_client_server_port,
        stdout_file=None,
        stderr_file=None,
        redis_password=None,
        fate_share=None,
        metrics_agent_port=None,
        server_type: str = "proxy",
        serialized_runtime_env_context: Optional[str] = None):
    """Run the server process of the Ray client.

    Args:
        redis_address: The address of the redis server.
        ray_client_server_ip: Host IP the Ray client server listens on.
        ray_client_server_port (int): Port the Ray client server listens on.
        stdout_file: A file handle opened for writing to redirect stdout to. If
            no redirection should happen, then this should be None.
        stderr_file: A file handle opened for writing to redirect stderr to. If
            no redirection should happen, then this should be None.
        redis_password (str): The password of the redis server.
        server_type (str): Whether to start the proxy version of Ray Client.
        serialized_runtime_env_context (str|None): If specified, the serialized
            runtime_env_context to start the client server in.

    Returns:
        ProcessInfo for the process that was started.
    """
    root_ray_dir = Path(__file__).resolve().parents[1]
    setup_worker_path = os.path.join(root_ray_dir, "workers",
                                     ray_constants.SETUP_WORKER_FILENAME)

    ray_client_server_host = \
        "127.0.0.1" if ray_client_server_ip == "127.0.0.1" else "0.0.0.0"
    command = [
        sys.executable,
        setup_worker_path,
        "-m",
        "ray.util.client.server",
        f"--redis-address={redis_address}",
        f"--host={ray_client_server_host}",
        f"--port={ray_client_server_port}",
        f"--mode={server_type}",
        f"--language={Language.Name(Language.PYTHON)}",
    ]
    if redis_password:
        command.append(f"--redis-password={redis_password}")
    if serialized_runtime_env_context:
        command.append(
            f"--serialized-runtime-env-context={serialized_runtime_env_context}"  # noqa: E501
        )
    if metrics_agent_port:
        command.append(f"--metrics-agent-port={metrics_agent_port}")
    process_info = start_ray_process(
        command,
        ray_constants.PROCESS_TYPE_RAY_CLIENT_SERVER,
        stdout_file=stdout_file,
        stderr_file=stderr_file,
        fate_share=fate_share)
    return process_info<|MERGE_RESOLUTION|>--- conflicted
+++ resolved
@@ -270,15 +270,8 @@
     Returns:
         A string to pass into `ray.init(address=...)`
     """
-<<<<<<< HEAD
-    if "RAY_ADDRESS" in os.environ:
-        return os.environ.get("RAY_ADDRESS")
-
-    return find_redis_address_or_die()
-=======
     return os.environ.get(ray_constants.RAY_ADDRESS_ENVIRONMENT_VARIABLE,
                           find_redis_address_or_die())
->>>>>>> 92599d91
 
 
 def find_redis_address_or_die():
