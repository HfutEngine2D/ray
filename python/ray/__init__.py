import logging
import os

logger = logging.getLogger(__name__)


def _configure_system():
    import os
    import platform
    import sys
    """Wraps system configuration to avoid 'leaking' variables into ray."""

    # MUST add pickle5 to the import path because it will be imported by some
    # raylet modules.
    if "pickle5" in sys.modules:
        import pkg_resources
        try:
            version_info = pkg_resources.require("pickle5")
            version = tuple(int(n) for n in version_info[0].version.split("."))
            if version < (0, 0, 10):
                raise ImportError("You are using an old version of pickle5 "
                                  "that leaks memory, please run "
                                  "'pip install pickle5 -U' to upgrade")
        except pkg_resources.DistributionNotFound:
            logger.warning("You are using the 'pickle5' module, but "
                           "the exact version is unknown (possibly carried as "
                           "an internal component by another module). Please "
                           "make sure you are using pickle5 >= 0.0.10 because "
                           "previous versions may leak memory.")

    # Check that grpc can actually be imported on Apple Silicon. Some package
    # managers (such as `pip`) can't properly install the grpcio library yet,
    # so provide a proactive error message if that's the case.
    if platform.system() == "Darwin" and platform.machine() == "arm64":
        try:
            import grpc  # noqa: F401
        except ImportError:
            raise ImportError(
                "Failed to import grpc on Apple Silicon. On Apple"
                " Silicon machines, try `pip uninstall grpcio; conda "
                "install grpcio`. Check out "
                "https://docs.ray.io/en/master/installation.html"
                "#apple-silicon-support for more details.")

    if "OMP_NUM_THREADS" not in os.environ:
        logger.debug("[ray] Forcing OMP_NUM_THREADS=1 to avoid performance "
                     "degradation with many workers (issue #6998). You can "
                     "override this by explicitly setting OMP_NUM_THREADS.")
        os.environ["OMP_NUM_THREADS"] = "1"

    # Add the directory containing pickle5 to the Python path so that we find
    # the pickle5 version packaged with ray and not a pre-existing pickle5.
    pickle5_path = os.path.join(
        os.path.abspath(os.path.dirname(__file__)), "pickle5_files")
    sys.path.insert(0, pickle5_path)

    # Importing psutil & setproctitle. Must be before ray._raylet is
    # initialized.
    thirdparty_files = os.path.join(
        os.path.abspath(os.path.dirname(__file__)), "thirdparty_files")
    sys.path.insert(0, thirdparty_files)

    if sys.platform == "win32":
        import ray._private.compat  # noqa: E402
        ray._private.compat.patch_redis_empty_recv()

    if (platform.system() == "Linux"
            and "Microsoft".lower() in platform.release().lower()):
        import ray._private.compat  # noqa: E402
        ray._private.compat.patch_psutil()

    # Expose ray ABI symbols which may be dependent by other shared
    # libraries such as _streaming.so. See BUILD.bazel:_raylet
    python_shared_lib_suffix = ".so" if sys.platform != "win32" else ".pyd"
    so_path = os.path.join(
        os.path.dirname(__file__), "_raylet" + python_shared_lib_suffix)
    if os.path.exists(so_path):
        import ctypes
        from ctypes import CDLL
        CDLL(so_path, ctypes.RTLD_GLOBAL)


_configure_system()
# Delete configuration function.
del _configure_system

# Replaced with the current commit when building the wheels.
__commit__ = "{{RAY_COMMIT_SHA}}"
__version__ = "1.9.0"

import ray._raylet  # noqa: E402

from ray._raylet import (  # noqa: E402
    ActorClassID, ActorID, NodeID, Config as _Config, JobID, WorkerID,
    FunctionID, ObjectID, ObjectRef, TaskID, UniqueID, Language,
    PlacementGroupID)

_config = _Config()

from ray.state import (  # noqa: E402
    nodes, timeline, cluster_resources, available_resources,
)
from ray.worker import (  # noqa: E402,F401
    LOCAL_MODE, SCRIPT_MODE, WORKER_MODE, RESTORE_WORKER_MODE,
    SPILL_WORKER_MODE, cancel, get, get_actor, get_gpu_ids, init,
    is_initialized, put, kill, remote, shutdown, wait,
)
import ray.internal  # noqa: E402
# We import ray.actor because some code is run in actor.py which initializes
# some functions in the worker.
import ray.actor  # noqa: E402,F401
from ray.actor import method  # noqa: E402
from ray.cross_language import java_function, java_actor_class  # noqa: E402
from ray.runtime_context import get_runtime_context  # noqa: E402
from ray import data  # noqa: E402,F401
from ray import util  # noqa: E402
<<<<<<< HEAD

# Replaced with the current commit when building the wheels.
__commit__ = "{{RAY_COMMIT_SHA}}"
__version__ = "1.2.0"
=======
from ray import _private  # noqa: E402,F401
from ray import workflow  # noqa: E402,F401
# We import ClientBuilder so that modules can inherit from `ray.ClientBuilder`.
from ray.client_builder import client, ClientBuilder  # noqa: E402
>>>>>>> 92599d91

__all__ = [
    "__version__",
    "_config",
    "get_runtime_context",
    "actor",
    "available_resources",
    "cancel",
    "client",
    "ClientBuilder",
    "cluster_resources",
    "data"
    "get",
    "get_actor",
    "get_gpu_ids",
    "init",
    "internal",
    "is_initialized",
    "java_actor_class",
    "java_function",
    "kill",
    "Language",
    "method",
    "nodes",
    "put",
    "remote",
    "shutdown",
    "show_in_dashboard",
    "timeline",
    "util",
    "wait",
    "LOCAL_MODE",
    "SCRIPT_MODE",
    "WORKER_MODE",
]

# ID types
__all__ += [
    "ActorClassID",
    "ActorID",
    "NodeID",
    "JobID",
    "WorkerID",
    "FunctionID",
    "ObjectID",
    "ObjectRef",
    "TaskID",
    "UniqueID",
    "PlacementGroupID",
]


# Remove modules from top-level ray
def _ray_user_setup_function():
    import os
    user_setup_fn = os.environ.get("RAY_USER_SETUP_FUNCTION")
    if user_setup_fn is not None:
        try:
            module_name, fn_name = user_setup_fn.rsplit(".", 1)
            m = __import__(module_name, globals(), locals(), [fn_name])
            getattr(m, fn_name)()
        except Exception as e:
            # We still need to allow ray to be imported, even there is
            # something in the setup function.
            logger.warning(
                f"Failed to run user setup function: {user_setup_fn}. "
                f"Error message {e}")


_ray_user_setup_function()

del os
del logging
del _ray_user_setup_function<|MERGE_RESOLUTION|>--- conflicted
+++ resolved
@@ -114,17 +114,10 @@
 from ray.runtime_context import get_runtime_context  # noqa: E402
 from ray import data  # noqa: E402,F401
 from ray import util  # noqa: E402
-<<<<<<< HEAD
-
-# Replaced with the current commit when building the wheels.
-__commit__ = "{{RAY_COMMIT_SHA}}"
-__version__ = "1.2.0"
-=======
 from ray import _private  # noqa: E402,F401
 from ray import workflow  # noqa: E402,F401
 # We import ClientBuilder so that modules can inherit from `ray.ClientBuilder`.
 from ray.client_builder import client, ClientBuilder  # noqa: E402
->>>>>>> 92599d91
 
 __all__ = [
     "__version__",
