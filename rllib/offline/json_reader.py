import glob
import json
import logging
import os
from pathlib import Path
import random
import re
from typing import List, Optional, Union
from urllib.parse import urlparse
import zipfile

from ray.rllib.utils.debug import summarize
try:
    from smart_open import smart_open
except ImportError:
    smart_open = None

from ray.rllib.offline.input_reader import InputReader
from ray.rllib.offline.io_context import IOContext
from ray.rllib.policy.sample_batch import DEFAULT_POLICY_ID, MultiAgentBatch, \
    SampleBatch
from ray.rllib.utils.annotations import override, PublicAPI
from ray.rllib.utils.compression import unpack_if_needed
from ray.rllib.utils.spaces.space_utils import clip_action, normalize_action
from ray.rllib.utils.typing import FileType, SampleBatchType

logger = logging.getLogger(__name__)

WINDOWS_DRIVES = [chr(i) for i in range(ord("c"), ord("z") + 1)]


@PublicAPI
class JsonReader(InputReader):
    """Reader object that loads experiences from JSON file chunks.

    The input files will be read from in random order.
    """

    @PublicAPI
    def __init__(self,
                 inputs: Union[str, List[str]],
                 ioctx: Optional[IOContext] = None):
        """Initializes a JsonReader instance.

        Args:
            inputs: Either a glob expression for files, e.g. `/tmp/**/*.json`,
                or a list of single file paths or URIs, e.g.,
                ["s3://bucket/file.json", "s3://bucket/file2.json"].
            ioctx: Current IO context object or None.
        """

        self.ioctx = ioctx or IOContext()
        self.default_policy = None
        if self.ioctx.worker is not None:
            self.default_policy = \
                self.ioctx.worker.policy_map.get(DEFAULT_POLICY_ID)
        if isinstance(inputs, str):
            inputs = os.path.abspath(os.path.expanduser(inputs))
            if os.path.isdir(inputs):
                inputs = [
                    os.path.join(inputs, "*.json"),
                    os.path.join(inputs, "*.zip")
                ]
                logger.warning(
                    f"Treating input directory as glob patterns: {inputs}")
            else:
                inputs = [inputs]

            if any(
                    urlparse(i).scheme not in [""] + WINDOWS_DRIVES
                    for i in inputs):
                raise ValueError(
                    "Don't know how to glob over `{}`, ".format(inputs) +
                    "please specify a list of files to read instead.")
            else:
                self.files = []
                for i in inputs:
                    self.files.extend(glob.glob(i))
        elif isinstance(inputs, (list, tuple)):
            self.files = list(inputs)
        else:
            raise ValueError(
                "type of inputs must be list or str, not {}".format(inputs))
        if self.files:
            logger.info("Found {} input files.".format(len(self.files)))
        else:
            raise ValueError("No files found matching {}".format(inputs))
        self.cur_file = None

    @override(InputReader)
    def next(self) -> SampleBatchType:
        batch = self._try_parse(self._next_line())
        tries = 0
        while not batch and tries < 100:
            tries += 1
            logger.debug("Skipping empty line in {}".format(self.cur_file))
            batch = self._try_parse(self._next_line())
        if not batch:
            raise ValueError(
                "Failed to read valid experience batch from file: {}".format(
                    self.cur_file))

        return self._postprocess_if_needed(batch)

    def read_all_files(self) -> SampleBatchType:
        """Reads through all files and yields one SampleBatchType per line.

        When reaching the end of the last file, will start from the beginning
        again.

        Yields:
            One SampleBatch or MultiAgentBatch per line in all input files.
        """
        for path in self.files:
            file = self._try_open_file(path)
            while True:
                line = file.readline()
                if not line:
                    break
                batch = self._try_parse(line)
                if batch is None:
                    break
                yield batch

    def _postprocess_if_needed(self,
                               batch: SampleBatchType) -> SampleBatchType:
        if not self.ioctx.config.get("postprocess_inputs"):
            return batch

        if isinstance(batch, SampleBatch):
            out = []
            for sub_batch in batch.split_by_episode():
                out.append(
                    self.default_policy.postprocess_trajectory(sub_batch))
            return SampleBatch.concat_samples(out)
        elif isinstance(batch, MultiAgentBatch):

            from ray.rllib.evaluation.episode import MultiAgentEpisode
            from ray.rllib.evaluation.sample_batch_builder import \
                MultiAgentSampleBatchBuilder
            from ray.rllib.evaluation.collectors.simple_list_collector import \
                SimpleListCollector
            sample_collector = SimpleListCollector(
                self.ioctx.worker.policy_map,
                False,
                self.ioctx.config.get("callbacks")(),
                False,
                self.ioctx.config.get("rollout_fragment_length"),
                count_steps_by=self.ioctx.config.get("multiagent")["count_steps_by"])
            def get_batch_builder():
                return None
            def new_episode(env_id):
                episode = MultiAgentEpisode(
                    self.ioctx.worker.policy_map,
                    self.ioctx.config.get("multiagent")["policy_mapping_fn"],
                    get_batch_builder,
                    self.default_policy,
                    env_id=env_id)
                return episode

            active_episode = new_episode(0)
            # logger.info(summarize())
            # 应对多智能体的问题。就是两个策略批次。
            for policy_id, policy_batch in batch.policy_batches.items():
                # logger.info(policy_id)
                for i in range(batch.env_steps()):
                    if i==0:
                        sample_collector.add_init_obs(active_episode, policy_batch.data["agent_index"][i], 0,
                                                    policy_id, -1,
                                                    policy_batch.data["obs"][0])
                        # continue

                    # logger.info(MultiAgentBatch)
                    values_dict = {
                        "t": i,
                        "env_id": 0,
                        "agent_index": policy_batch.data["agent_index"][i],
                        # Action (slot 0) taken at timestep t.
                        "actions": policy_batch.data["actions"][i],
                        "action_logp": policy_batch.data["action_logp"][i],
                        "action_dist_inputs": policy_batch.data["action_dist_inputs"][i],
                        # Reward received after taking a at timestep t.
                        "rewards": policy_batch.data["rewards"][i],
                        # After taking action=a, did we reach terminal?
                        "dones": policy_batch.data["dones"][i],
                        # Next observation.
                        "new_obs": policy_batch.data["obs"][i],
                    }
                    sample_collector.add_action_reward_next_obs(
                        active_episode.episode_id, policy_batch.data["agent_index"][i], 0, policy_id,
                        policy_batch.data["dones"][i], values_dict)
            logger.info(self.cur_file)
            postprocessed_batch = sample_collector.postprocess_episode(
                active_episode,
                is_done=True,
                check_dones=False,
                build=True)
            # logger.info(summarize(postprocessed_batch))
            return postprocessed_batch

    def _try_open_file(self, path):
        if urlparse(path).scheme not in [""] + WINDOWS_DRIVES:
            if smart_open is None:
                raise ValueError(
                    "You must install the `smart_open` module to read "
                    "from URIs like {}".format(path))
            ctx = smart_open
        else:
            # Allow shortcut for home directory ("~/" -> env[HOME]).
            if path.startswith("~/"):
                path = os.path.join(os.environ.get("HOME", ""), path[2:])

            # If path doesn't exist, try to interpret is as relative to the
            # rllib directory (located ../../ from this very module).
            path_orig = path
            if not os.path.exists(path):
                path = os.path.join(Path(__file__).parent.parent, path)
            if not os.path.exists(path):
                raise FileNotFoundError(f"Offline file {path_orig} not found!")

            # Unzip files, if necessary and re-point to extracted json file.
            if re.search("\\.zip$", path):
                with zipfile.ZipFile(path, "r") as zip_ref:
                    zip_ref.extractall(Path(path).parent)
                path = re.sub("\\.zip$", ".json", path)
                assert os.path.exists(path)
            ctx = open
        file = ctx(path, "r")
        return file

    def _try_parse(self, line: str) -> Optional[SampleBatchType]:
        line = line.strip()
        if not line:
            return None
        try:
            batch = _from_json(line)
        except Exception:
            logger.exception("Ignoring corrupt json record in {}: {}".format(
                self.cur_file, line))
            return None

        # Clip actions (from any values into env's bounds), if necessary.
        cfg = self.ioctx.config
        if cfg.get("clip_actions"):
            if isinstance(batch, SampleBatch):
                batch[SampleBatch.ACTIONS] = clip_action(
                    batch[SampleBatch.ACTIONS], self.ioctx.worker.policy_map[
                        "default_policy"].action_space_struct)
            else:
                for pid, b in batch.policy_batches.items():
                    b[SampleBatch.ACTIONS] = clip_action(
                        b[SampleBatch.ACTIONS],
                        self.ioctx.worker.policy_map[pid].action_space_struct)
        # Re-normalize actions (from env's bounds to 0.0 centered), if
        # necessary.
        if cfg.get("actions_in_input_normalized") is False:
            if isinstance(batch, SampleBatch):
                batch[SampleBatch.ACTIONS] = normalize_action(
                    batch[SampleBatch.ACTIONS], self.ioctx.worker.policy_map[
                        "default_policy"].action_space_struct)
            else:
                for pid, b in batch.policy_batches.items():
                    b[SampleBatch.ACTIONS] = normalize_action(
                        b[SampleBatch.ACTIONS],
                        self.ioctx.worker.policy_map[pid].action_space_struct)
        return batch

    def _next_line(self) -> str:
        if not self.cur_file:
            self.cur_file = self._next_file()
        line = self.cur_file.readline()
        tries = 0
        while not line and tries < 100:
            tries += 1
            if hasattr(self.cur_file, "close"):  # legacy smart_open impls
                self.cur_file.close()
            self.cur_file = self._next_file()
            line = self.cur_file.readline()
            if not line:
                logger.debug("Ignoring empty file {}".format(self.cur_file))
        if not line:
            raise ValueError("Failed to read next line from files: {}".format(
                self.files))
        return line

    def _next_file(self) -> FileType:
<<<<<<< HEAD
        path = random.choice(self.files)
        logger.info(path)
        if urlparse(path).scheme not in [""] + WINDOWS_DRIVES:
            if smart_open is None:
                raise ValueError(
                    "You must install the `smart_open` module to read "
                    "from URIs like {}".format(path))
            return smart_open(path, "r")
=======
        # If this is the first time, we open a file, make sure all workers
        # start with a different one if possible.
        if self.cur_file is None and self.ioctx.worker is not None:
            idx = self.ioctx.worker.worker_index
            total = self.ioctx.worker.num_workers or 1
            path = self.files[round((len(self.files) - 1) * (idx / total))]
        # After the first file, pick all others randomly.
>>>>>>> 92599d91
        else:
            path = random.choice(self.files)
        return self._try_open_file(path)


def _from_json(batch: str) -> SampleBatchType:
    if isinstance(batch, bytes):  # smart_open S3 doesn't respect "r"
        batch = batch.decode("utf-8")
    data = json.loads(batch)

    if "type" in data:
        data_type = data.pop("type")
    else:
        raise ValueError("JSON record missing 'type' field")

    if data_type == "SampleBatch":
        for k, v in data.items():
            data[k] = unpack_if_needed(v)
        return SampleBatch(data)
    elif data_type == "MultiAgentBatch":
        policy_batches = {}
        for policy_id, policy_batch in data["policy_batches"].items():
            inner = {}
            for k, v in policy_batch.items():
                inner[k] = unpack_if_needed(v)
            policy_batches[policy_id] = SampleBatch(inner)
        return MultiAgentBatch(policy_batches, data["count"])
    else:
        raise ValueError(
            "Type field must be one of ['SampleBatch', 'MultiAgentBatch']",
            data_type)<|MERGE_RESOLUTION|>--- conflicted
+++ resolved
@@ -284,16 +284,6 @@
         return line
 
     def _next_file(self) -> FileType:
-<<<<<<< HEAD
-        path = random.choice(self.files)
-        logger.info(path)
-        if urlparse(path).scheme not in [""] + WINDOWS_DRIVES:
-            if smart_open is None:
-                raise ValueError(
-                    "You must install the `smart_open` module to read "
-                    "from URIs like {}".format(path))
-            return smart_open(path, "r")
-=======
         # If this is the first time, we open a file, make sure all workers
         # start with a different one if possible.
         if self.cur_file is None and self.ioctx.worker is not None:
@@ -301,7 +291,6 @@
             total = self.ioctx.worker.num_workers or 1
             path = self.files[round((len(self.files) - 1) * (idx / total))]
         # After the first file, pick all others randomly.
->>>>>>> 92599d91
         else:
             path = random.choice(self.files)
         return self._try_open_file(path)
