// Copyright 2017 The Ray Authors.
//
// Licensed under the Apache License, Version 2.0 (the "License");
// you may not use this file except in compliance with the License.
// You may obtain a copy of the License at
//
//  http://www.apache.org/licenses/LICENSE-2.0
//
// Unless required by applicable law or agreed to in writing, software
// distributed under the License is distributed on an "AS IS" BASIS,
// WITHOUT WARRANTIES OR CONDITIONS OF ANY KIND, either express or implied.
// See the License for the specific language governing permissions and
// limitations under the License.

#include "ray/core_worker/core_worker.h"

#include "boost/fiber/all.hpp"
#include "ray/common/bundle_spec.h"
#include "ray/common/ray_config.h"
#include "ray/common/task/task_util.h"
#include "ray/core_worker/context.h"
#include "ray/core_worker/transport/direct_actor_transport.h"
#include "ray/gcs/gcs_client/gcs_client.h"
#include "ray/stats/stats.h"
#include "ray/util/event.h"
#include "ray/util/util.h"

namespace ray {
namespace core {
namespace {

// Duration between internal book-keeping heartbeats.
const uint64_t kInternalHeartbeatMillis = 1000;

JobID GetProcessJobID(const CoreWorkerOptions &options) {
  if (options.worker_type == WorkerType::DRIVER) {
    RAY_CHECK(!options.job_id.IsNil());
  } else {
    RAY_CHECK(options.job_id.IsNil());
  }

  if (options.worker_type == WorkerType::WORKER) {
    // For workers, the job ID is assigned by Raylet via an environment variable.
    const std::string &job_id_env = RayConfig::instance().JOB_ID();
    RAY_CHECK(!job_id_env.empty());
    return JobID::FromHex(job_id_env);
  }
  return options.job_id;
}

// Helper function converts GetObjectLocationsOwnerReply to ObjectLocation
ObjectLocation CreateObjectLocation(const rpc::GetObjectLocationsOwnerReply &reply) {
  std::vector<NodeID> node_ids;
  const auto &object_info = reply.object_location_info();
  node_ids.reserve(object_info.node_ids_size());
  for (auto i = 0; i < object_info.node_ids_size(); i++) {
    node_ids.push_back(NodeID::FromBinary(object_info.node_ids(i)));
  }
  bool is_spilled = !object_info.spilled_url().empty();
  return ObjectLocation(NodeID::FromBinary(object_info.primary_node_id()),
                        object_info.object_size(), std::move(node_ids), is_spilled,
                        object_info.spilled_url(),
                        NodeID::FromBinary(object_info.spilled_node_id()));
}

/// The global instance of `CoreWorkerProcess`.
std::unique_ptr<CoreWorkerProcess> core_worker_process;
}  // namespace

thread_local std::weak_ptr<CoreWorker> CoreWorkerProcess::current_core_worker_;

void CoreWorkerProcess::Initialize(const CoreWorkerOptions &options) {
  RAY_CHECK(!core_worker_process)
      << "The process is already initialized for core worker.";
  core_worker_process.reset(new CoreWorkerProcess(options));
}

void CoreWorkerProcess::Shutdown() {
  RAY_LOG(DEBUG) << "Shutdown. Core worker process will be deleted";
  if (!core_worker_process) {
    return;
  }
  RAY_CHECK(core_worker_process->options_.worker_type == WorkerType::DRIVER)
      << "The `Shutdown` interface is for driver only.";
  auto global_worker = core_worker_process->GetGlobalWorker();
  RAY_CHECK(global_worker);
  global_worker->Disconnect();
  global_worker->Shutdown();
  core_worker_process->RemoveWorker(global_worker);
  core_worker_process.reset();
}

bool CoreWorkerProcess::IsInitialized() { return core_worker_process != nullptr; }

CoreWorkerProcess::CoreWorkerProcess(const CoreWorkerOptions &options)
    : options_(options),
      global_worker_id_(
          options.worker_type == WorkerType::DRIVER
              ? ComputeDriverIdFromJob(options_.job_id)
              : (options_.num_workers == 1 ? WorkerID::FromRandom() : WorkerID::Nil())) {
  if (options_.enable_logging) {
    std::stringstream app_name;
    app_name << LanguageString(options_.language) << "-core-"
             << WorkerTypeString(options_.worker_type);
    if (!global_worker_id_.IsNil()) {
      app_name << "-" << global_worker_id_;
    }
    RayLog::StartRayLog(app_name.str(), RayLogLevel::INFO, options_.log_dir);
    if (options_.install_failure_signal_handler) {
      // Core worker is loaded as a dynamic library from Python or other languages.
      // We are not sure if the default argv[0] would be suitable for loading symbols
      // so leaving it unspecified as nullptr. This could make symbolization of crash
      // traces fail in some circumstances.
      //
      // Also, call the previous crash handler, e.g. the one installed by the Python
      // worker.
      RayLog::InstallFailureSignalHandler(nullptr, /*call_previous_handler=*/true);
    }
  } else {
    RAY_CHECK(options_.log_dir.empty())
        << "log_dir must be empty because ray log is disabled.";
    RAY_CHECK(!options_.install_failure_signal_handler)
        << "install_failure_signal_handler must be false because ray log is disabled.";
  }

  RAY_CHECK(options_.num_workers > 0);
  if (options_.worker_type == WorkerType::DRIVER) {
    // Driver process can only contain one worker.
    RAY_CHECK(options_.num_workers == 1);
  }

  RAY_LOG(INFO) << "Constructing CoreWorkerProcess. pid: " << getpid();

  // NOTE(kfstorm): any initialization depending on RayConfig must happen after this line.
  InitializeSystemConfig();

  if (ShouldCreateGlobalWorkerOnConstruction()) {
    CreateWorker();
  }

  // Assume stats module will be initialized exactly once in once process.
  // So it must be called in CoreWorkerProcess constructor and will be reused
  // by all of core worker.
  RAY_LOG(DEBUG) << "Stats setup in core worker.";
  // Initialize stats in core worker global tags.
<<<<<<< HEAD
  const ray::stats::TagsType global_tags = {{ray::stats::ComponentKey, "core_worker"},
                                            {ray::stats::VersionKey, "1.2.0"}};
=======
  const ray::stats::TagsType global_tags = {
      {ray::stats::ComponentKey, "core_worker"},
      {ray::stats::VersionKey, kRayVersion},
      {ray::stats::NodeAddressKey, options_.node_ip_address}};
>>>>>>> 92599d91

  // NOTE(lingxuan.zlx): We assume RayConfig is initialized before it's used.
  // RayConfig is generated in Java_io_ray_runtime_RayNativeRuntime_nativeInitialize
  // for java worker or in constructor of CoreWorker for python worker.
  stats::Init(global_tags, options_.metrics_agent_port);

  // Initialize event framework.
  if (RayConfig::instance().event_log_reporter_enabled() && !options_.log_dir.empty()) {
    RayEventInit(ray::rpc::Event_SourceType::Event_SourceType_CORE_WORKER,
                 std::unordered_map<std::string, std::string>(), options_.log_dir,
                 RayConfig::instance().event_level());
  }

#ifndef _WIN32
  // NOTE(kfstorm): std::atexit should be put at the end of `CoreWorkerProcess`
  // constructor. We assume that spdlog has been initialized before this line. When the
  // process is exiting, `HandleAtExit` will be invoked before destructing spdlog static
  // variables. We explicitly destruct `CoreWorkerProcess` instance in the callback to
  // ensure the static `CoreWorkerProcess` instance is destructed while spdlog is still
  // usable. This prevents crashing (or hanging) when using `RAY_LOG` in
  // `CoreWorkerProcess` destructor.
  RAY_CHECK(std::atexit(CoreWorkerProcess::HandleAtExit) == 0);
#endif
}

CoreWorkerProcess::~CoreWorkerProcess() {
  RAY_LOG(INFO) << "Destructing CoreWorkerProcess. pid: " << getpid();
  RAY_LOG(DEBUG) << "Stats stop in core worker.";
  // Shutdown stats module if worker process exits.
  stats::Shutdown();
  if (options_.enable_logging) {
    RayLog::ShutDownRayLog();
  }
}

void CoreWorkerProcess::EnsureInitialized(bool quick_exit) {
  if (core_worker_process != nullptr) {
    return;
  }

  if (quick_exit) {
    RAY_LOG(WARNING) << "The core worker process is not initialized yet or already "
                     << "shutdown.";
    QuickExit();
  } else {
    RAY_CHECK(core_worker_process)
        << "The core worker process is not initialized yet or already "
        << "shutdown.";
  }
}

void CoreWorkerProcess::HandleAtExit() { core_worker_process.reset(); }

void CoreWorkerProcess::InitializeSystemConfig() {
  // We have to create a short-time thread here because the RPC request to get the system
  // config from Raylet is asynchronous, and we need to synchronously initialize the
  // system config in the constructor of `CoreWorkerProcess`.
  std::promise<std::string> promise;
  std::thread thread([&] {
    instrumented_io_context io_service;
    boost::asio::io_service::work work(io_service);
    rpc::ClientCallManager client_call_manager(io_service);
    auto grpc_client = rpc::NodeManagerWorkerClient::make(
        options_.raylet_ip_address, options_.node_manager_port, client_call_manager);
    raylet::RayletClient raylet_client(grpc_client);

    std::function<void(int64_t)> get_once = [this, &get_once, &raylet_client, &promise,
                                             &io_service](int64_t num_attempts) {
      raylet_client.GetSystemConfig(
          [this, num_attempts, &get_once, &promise, &io_service](
              const Status &status, const rpc::GetSystemConfigReply &reply) {
            RAY_LOG(DEBUG) << "Getting system config from raylet, remaining retries = "
                           << num_attempts;
            if (status.ok()) {
              promise.set_value(reply.system_config());
              io_service.stop();
              return;
            }

            if (num_attempts > 1) {
              std::this_thread::sleep_for(std::chrono::milliseconds(
                  RayConfig::instance().raylet_client_connect_timeout_milliseconds()));
              get_once(num_attempts - 1);
              return;
            }

            // If there's no more attempt to try.
            if (IsRayletFailed(RayConfig::instance().RAYLET_PID())) {
              std::ostringstream ss;
              ss << "Failed to get the system config from raylet because "
                 << "it is dead. Worker will terminate. Status: " << status;
              if (options_.worker_type == WorkerType::DRIVER) {
                // If it is the driver, surface the issue to the user.
                RAY_LOG(ERROR) << ss.str();
              } else {
                RAY_LOG(WARNING) << ss.str();
              }
              QuickExit();
            }

            // Unexpected.
            RAY_LOG(FATAL)
                << "Failed to get the system config from Raylet on time unexpectedly."
                << status;
          });
    };

    get_once(RayConfig::instance().raylet_client_num_connect_attempts());
    io_service.run();
  });
  thread.join();

  RayConfig::instance().initialize(promise.get_future().get());
}

bool CoreWorkerProcess::ShouldCreateGlobalWorkerOnConstruction() const {
  // We need to create the worker instance here if:
  // 1. This is a driver process. In this case, the driver is ready to use right after
  // the CoreWorkerProcess::Initialize.
  // 2. This is a Python worker process. In this case, Python will invoke some core
  // worker APIs before `CoreWorkerProcess::RunTaskExecutionLoop` is called. So we need
  // to create the worker instance here. One example of invocations is
  // https://github.com/ray-project/ray/blob/45ce40e5d44801193220d2c546be8de0feeef988/python/ray/worker.py#L1281.
  return options_.num_workers == 1 && (options_.worker_type == WorkerType::DRIVER ||
                                       options_.language == Language::PYTHON);
}

std::shared_ptr<CoreWorker> CoreWorkerProcess::TryGetWorker(const WorkerID &worker_id) {
  if (!core_worker_process) {
    return nullptr;
  }
  absl::ReaderMutexLock workers_lock(&core_worker_process->mutex_);
  auto it = core_worker_process->workers_.find(worker_id);
  if (it != core_worker_process->workers_.end()) {
    return it->second;
  }
  return nullptr;
}

CoreWorker &CoreWorkerProcess::GetCoreWorker() {
  EnsureInitialized(/*quick_exit*/ true);
  if (core_worker_process->options_.num_workers == 1) {
    auto global_worker = core_worker_process->GetGlobalWorker();
    if (core_worker_process->ShouldCreateGlobalWorkerOnConstruction() && !global_worker) {
      // This could only happen when the worker has already been shutdown.
      // In this case, we should exit without crashing.
      // TODO (scv119): A better solution could be returning error code
      // and handling it at language frontend.
      RAY_LOG(ERROR) << "The global worker has already been shutdown. This happens when "
                        "the language frontend accesses the Ray's worker after it is "
                        "shutdown. The process will exit";
      QuickExit();
    }
    RAY_CHECK(global_worker) << "global_worker_ must not be NULL";
    return *global_worker;
  }
  auto ptr = current_core_worker_.lock();
  RAY_CHECK(ptr != nullptr)
      << "The current thread is not bound with a core worker instance.";
  return *ptr;
}

void CoreWorkerProcess::SetCurrentThreadWorkerId(const WorkerID &worker_id) {
  EnsureInitialized(/*quick_exit*/ false);
  if (core_worker_process->options_.num_workers == 1) {
    auto global_worker = core_worker_process->GetGlobalWorker();
    RAY_CHECK(global_worker) << "Global worker must not be NULL.";
    RAY_CHECK(global_worker->GetWorkerID() == worker_id);
    return;
  }
  current_core_worker_ = core_worker_process->GetWorker(worker_id);
}

std::shared_ptr<CoreWorker> CoreWorkerProcess::GetWorker(
    const WorkerID &worker_id) const {
  absl::ReaderMutexLock lock(&mutex_);
  auto it = workers_.find(worker_id);
  RAY_CHECK(it != workers_.end()) << "Worker " << worker_id << " not found.";
  return it->second;
}

std::shared_ptr<CoreWorker> CoreWorkerProcess::GetGlobalWorker() {
  absl::ReaderMutexLock lock(&mutex_);
  return global_worker_;
}

std::shared_ptr<CoreWorker> CoreWorkerProcess::CreateWorker() {
  auto worker = std::make_shared<CoreWorker>(
      options_,
      global_worker_id_ != WorkerID::Nil() ? global_worker_id_ : WorkerID::FromRandom());
  RAY_LOG(DEBUG) << "Worker " << worker->GetWorkerID() << " is created.";
  absl::WriterMutexLock lock(&mutex_);
  if (options_.num_workers == 1) {
    global_worker_ = worker;
  }
  current_core_worker_ = worker;

  workers_.emplace(worker->GetWorkerID(), worker);
  RAY_CHECK(workers_.size() <= static_cast<size_t>(options_.num_workers));
  return worker;
}

void CoreWorkerProcess::RemoveWorker(std::shared_ptr<CoreWorker> worker) {
  worker->WaitForShutdown();
  absl::WriterMutexLock lock(&mutex_);
  if (global_worker_) {
    RAY_CHECK(global_worker_ == worker);
  } else {
    RAY_CHECK(current_core_worker_.lock() == worker);
  }
  current_core_worker_.reset();
  {
    workers_.erase(worker->GetWorkerID());
    RAY_LOG(INFO) << "Removed worker " << worker->GetWorkerID();
  }
  if (global_worker_ == worker) {
    global_worker_ = nullptr;
  }
}

void CoreWorkerProcess::RunTaskExecutionLoop() {
  EnsureInitialized(/*quick_exit*/ false);
  RAY_CHECK(core_worker_process->options_.worker_type == WorkerType::WORKER);
  if (core_worker_process->options_.num_workers == 1) {
    // Run the task loop in the current thread only if the number of workers is 1.
    auto worker = core_worker_process->GetGlobalWorker();
    if (!worker) {
      worker = core_worker_process->CreateWorker();
    }
    worker->RunTaskExecutionLoop();
    RAY_LOG(DEBUG) << "Task execution loop terminated. Removing the global worker.";
    core_worker_process->RemoveWorker(worker);
  } else {
    std::vector<std::thread> worker_threads;
    for (int i = 0; i < core_worker_process->options_.num_workers; i++) {
      worker_threads.emplace_back([i] {
        SetThreadName("worker.task" + std::to_string(i));
        auto worker = core_worker_process->CreateWorker();
        worker->RunTaskExecutionLoop();
        RAY_LOG(INFO) << "Task execution loop terminated for a thread "
                      << std::to_string(i) << ". Removing a worker.";
        core_worker_process->RemoveWorker(worker);
      });
    }
    for (auto &thread : worker_threads) {
      thread.join();
    }
  }

  core_worker_process.reset();
}

CoreWorker::CoreWorker(const CoreWorkerOptions &options, const WorkerID &worker_id)
    : options_(options),
      get_call_site_(RayConfig::instance().record_ref_creation_sites()
                         ? options_.get_lang_stack
                         : nullptr),
      worker_context_(options_.worker_type, worker_id, GetProcessJobID(options_)),
      io_work_(io_service_),
      client_call_manager_(new rpc::ClientCallManager(io_service_)),
      periodical_runner_(io_service_),
      task_queue_length_(0),
      num_executed_tasks_(0),
      resource_ids_(new ResourceMappingType()),
      grpc_service_(io_service_, *this),
      task_execution_service_work_(task_execution_service_) {
  RAY_LOG(DEBUG) << "Constructing CoreWorker, worker_id: " << worker_id;

  // Initialize task receivers.
  if (options_.worker_type == WorkerType::WORKER || options_.is_local_mode) {
    RAY_CHECK(options_.task_execution_callback != nullptr);
    auto execute_task = std::bind(&CoreWorker::ExecuteTask, this, std::placeholders::_1,
                                  std::placeholders::_2, std::placeholders::_3,
                                  std::placeholders::_4, std::placeholders::_5);
    direct_task_receiver_ = std::make_unique<CoreWorkerDirectTaskReceiver>(
        worker_context_, task_execution_service_, execute_task,
        [this] { return local_raylet_client_->TaskDone(); });
  }

  // Initialize raylet client.
  // NOTE(edoakes): the core_worker_server_ must be running before registering with
  // the raylet, as the raylet will start sending some RPC messages immediately.
  // TODO(zhijunfu): currently RayletClient would crash in its constructor if it cannot
  // connect to Raylet after a number of retries, this can be changed later
  // so that the worker (java/python .etc) can retrieve and handle the error
  // instead of crashing.
  auto grpc_client = rpc::NodeManagerWorkerClient::make(
      options_.raylet_ip_address, options_.node_manager_port, *client_call_manager_);
  Status raylet_client_status;
  NodeID local_raylet_id;
  int assigned_port;
  std::string serialized_job_config = options_.serialized_job_config;
  local_raylet_client_ = std::make_shared<raylet::RayletClient>(
      io_service_, std::move(grpc_client), options_.raylet_socket, GetWorkerID(),
      options_.worker_type, worker_context_.GetCurrentJobID(), options_.runtime_env_hash,
      options_.language, options_.node_ip_address, &raylet_client_status,
      &local_raylet_id, &assigned_port, &serialized_job_config, options_.worker_shim_pid,
      options_.startup_token);

  if (!raylet_client_status.ok()) {
    // Avoid using FATAL log or RAY_CHECK here because they may create a core dump file.
    RAY_LOG(ERROR) << "Failed to register worker " << worker_id << " to Raylet. "
                   << raylet_client_status;
    // Quit the process immediately.
    QuickExit();
  }

  connected_ = true;

  RAY_CHECK(assigned_port >= 0);

  // Parse job config from serialized string.
  job_config_.reset(new rpc::JobConfig());
  job_config_->ParseFromString(serialized_job_config);

  // Start RPC server after all the task receivers are properly initialized and we have
  // our assigned port from the raylet.
  core_worker_server_ = std::make_unique<rpc::GrpcServer>(
      WorkerTypeString(options_.worker_type), assigned_port,
      options_.node_ip_address == "127.0.0.1");
  core_worker_server_->RegisterService(grpc_service_);
  core_worker_server_->Run();

  // Set our own address.
  RAY_CHECK(!local_raylet_id.IsNil());
  rpc_address_.set_ip_address(options_.node_ip_address);
  rpc_address_.set_port(core_worker_server_->GetPort());
  rpc_address_.set_raylet_id(local_raylet_id.Binary());
  rpc_address_.set_worker_id(worker_context_.GetWorkerID().Binary());
  RAY_LOG(INFO) << "Initializing worker at address: " << rpc_address_.ip_address() << ":"
                << rpc_address_.port() << ", worker ID " << worker_context_.GetWorkerID()
                << ", raylet " << local_raylet_id;

  // Begin to get gcs server address from raylet.
  gcs_server_address_updater_ = std::make_unique<GcsServerAddressUpdater>(
      options_.raylet_ip_address, options_.node_manager_port,
      [this](std::string ip, int port) {
        absl::MutexLock lock(&gcs_server_address_mutex_);
        gcs_server_address_.first = ip;
        gcs_server_address_.second = port;
      });

  // Initialize gcs client.
  // As the synchronous and the asynchronous context of redis client is not used in this
  // gcs client. We would not open connection for it by setting `enable_sync_conn` and
  // `enable_async_conn` as false.
  gcs::GcsClientOptions gcs_options = gcs::GcsClientOptions(
      options_.gcs_options.server_ip_, options_.gcs_options.server_port_,
      options_.gcs_options.password_,
      /*enable_sync_conn=*/false, /*enable_async_conn=*/false,
      /*enable_subscribe_conn=*/true);
  gcs_client_ = std::make_shared<gcs::GcsClient>(
      gcs_options, [this](std::pair<std::string, int> *address) {
        absl::MutexLock lock(&gcs_server_address_mutex_);
        if (gcs_server_address_.second != 0) {
          address->first = gcs_server_address_.first;
          address->second = gcs_server_address_.second;
          return true;
        }
        return false;
      });

  RAY_CHECK_OK(gcs_client_->Connect(io_service_));
  RegisterToGcs();

  // Register a callback to monitor removed nodes.
  auto on_node_change = [this](const NodeID &node_id, const rpc::GcsNodeInfo &data) {
    if (data.state() == rpc::GcsNodeInfo::DEAD) {
      OnNodeRemoved(node_id);
    }
  };
  RAY_CHECK_OK(gcs_client_->Nodes().AsyncSubscribeToNodeChange(on_node_change, nullptr));

  // Initialize profiler.
  profiler_ = std::make_shared<worker::Profiler>(
      worker_context_, options_.node_ip_address, io_service_, gcs_client_);

  core_worker_client_pool_ =
      std::make_shared<rpc::CoreWorkerClientPool>(*client_call_manager_);

  object_info_publisher_ = std::make_unique<pubsub::Publisher>(
      /*channels=*/std::vector<
          rpc::ChannelType>{rpc::ChannelType::WORKER_OBJECT_EVICTION,
                            rpc::ChannelType::WORKER_REF_REMOVED_CHANNEL,
                            rpc::ChannelType::WORKER_OBJECT_LOCATIONS_CHANNEL},
      /*periodical_runner=*/&periodical_runner_,
      /*get_time_ms=*/[]() { return absl::GetCurrentTimeNanos() / 1e6; },
      /*subscriber_timeout_ms=*/RayConfig::instance().subscriber_timeout_ms(),
      /*publish_batch_size_=*/RayConfig::instance().publish_batch_size());
  object_info_subscriber_ = std::make_unique<pubsub::Subscriber>(
      /*subscriber_id=*/GetWorkerID(),
      /*channels=*/
      std::vector<rpc::ChannelType>{rpc::ChannelType::WORKER_OBJECT_EVICTION,
                                    rpc::ChannelType::WORKER_REF_REMOVED_CHANNEL,
                                    rpc::ChannelType::WORKER_OBJECT_LOCATIONS_CHANNEL},
      /*max_command_batch_size*/ RayConfig::instance().max_command_batch_size(),
      /*get_client=*/
      [this](const rpc::Address &address) {
        return core_worker_client_pool_->GetOrConnect(address);
      },
      /*callback_service*/ &io_service_);

  reference_counter_ = std::make_shared<ReferenceCounter>(
      rpc_address_,
      /*object_info_publisher=*/object_info_publisher_.get(),
      /*object_info_subscriber=*/object_info_subscriber_.get(),
      RayConfig::instance().lineage_pinning_enabled(), [this](const rpc::Address &addr) {
        return std::shared_ptr<rpc::CoreWorkerClient>(
            new rpc::CoreWorkerClient(addr, *client_call_manager_));
      });

  if (options_.worker_type == WorkerType::WORKER) {
    periodical_runner_.RunFnPeriodically(
        [this] { CheckForRayletFailure(); },
        RayConfig::instance().raylet_death_check_interval_milliseconds());
  }

  plasma_store_provider_.reset(new CoreWorkerPlasmaStoreProvider(
      options_.store_socket, local_raylet_client_, reference_counter_,
      options_.check_signals,
      /*warmup=*/
      (options_.worker_type != WorkerType::SPILL_WORKER &&
       options_.worker_type != WorkerType::RESTORE_WORKER),
      /*get_current_call_site=*/boost::bind(&CoreWorker::CurrentCallSite, this)));
  memory_store_.reset(new CoreWorkerMemoryStore(
      reference_counter_, local_raylet_client_, options_.check_signals,
      [this](const RayObject &obj) {
        // Run this on the event loop to avoid calling back into the language runtime
        // from the middle of user operations.
        io_service_.post(
            [this, obj]() {
              if (options_.unhandled_exception_handler != nullptr) {
                options_.unhandled_exception_handler(obj);
              }
            },
            "CoreWorker.HandleException");
      }));

  periodical_runner_.RunFnPeriodically([this] { InternalHeartbeat(); },
                                       kInternalHeartbeatMillis);

  auto check_node_alive_fn = [this](const NodeID &node_id) {
    auto node = gcs_client_->Nodes().Get(node_id);
    return node != nullptr;
  };
  auto reconstruct_object_callback = [this](const ObjectID &object_id) {
    io_service_.post(
        [this, object_id]() {
          RAY_CHECK(object_recovery_manager_->RecoverObject(object_id));
        },
        "CoreWorker.ReconstructObject");
  };
  auto push_error_callback = [this](const JobID &job_id, const std::string &type,
                                    const std::string &error_message, double timestamp) {
    return PushError(job_id, type, error_message, timestamp);
  };
  task_manager_.reset(new TaskManager(
      memory_store_, reference_counter_,
      /*put_in_local_plasma_callback=*/
      [this](const RayObject &object, const ObjectID &object_id) {
        RAY_CHECK_OK(PutInLocalPlasmaStore(object, object_id, /*pin_object=*/true));
      },
      /* retry_task_callback= */
      [this](TaskSpecification &spec, bool delay) {
        if (delay) {
          // Retry after a delay to emulate the existing Raylet reconstruction
          // behaviour. TODO(ekl) backoff exponentially.
          uint32_t delay = RayConfig::instance().task_retry_delay_ms();
          RAY_LOG(INFO) << "Will resubmit task after a " << delay
                        << "ms delay: " << spec.DebugString();
          absl::MutexLock lock(&mutex_);
          to_resubmit_.push_back(std::make_pair(current_time_ms() + delay, spec));
        } else {
          RAY_LOG(INFO) << "Resubmitting task that produced lost plasma object: "
                        << spec.DebugString();
          if (spec.IsActorTask()) {
            auto actor_handle = actor_manager_->GetActorHandle(spec.ActorId());
            actor_handle->SetResubmittedActorTaskSpec(spec, spec.ActorDummyObject());
            RAY_CHECK_OK(direct_actor_submitter_->SubmitTask(spec));
          } else {
            RAY_CHECK_OK(direct_task_submitter_->SubmitTask(spec));
          }
        }
      },
      check_node_alive_fn, reconstruct_object_callback, push_error_callback,
      RayConfig::instance().max_lineage_bytes()));

  // Create an entry for the driver task in the task table. This task is
  // added immediately with status RUNNING. This allows us to push errors
  // related to this driver task back to the driver. For example, if the
  // driver creates an object that is later evicted, we should notify the
  // user that we're unable to reconstruct the object, since we cannot
  // rerun the driver.
  if (options_.worker_type == WorkerType::DRIVER) {
    TaskSpecBuilder builder;
    const TaskID task_id = TaskID::ForDriverTask(worker_context_.GetCurrentJobID());
    builder.SetDriverTaskSpec(task_id, options_.language,
                              worker_context_.GetCurrentJobID(),
                              TaskID::ComputeDriverTaskId(worker_context_.GetWorkerID()),
                              GetCallerId(), rpc_address_);

    std::shared_ptr<rpc::TaskTableData> data = std::make_shared<rpc::TaskTableData>();
    data->mutable_task()->mutable_task_spec()->CopyFrom(builder.Build().GetMessage());
    SetCurrentTaskId(task_id);
  }

  auto raylet_client_factory = [this](const std::string ip_address, int port) {
    auto grpc_client =
        rpc::NodeManagerWorkerClient::make(ip_address, port, *client_call_manager_);
    return std::shared_ptr<raylet::RayletClient>(
        new raylet::RayletClient(std::move(grpc_client)));
  };

  auto on_excess_queueing = [this](const ActorID &actor_id, int64_t num_queued) {
    auto timestamp = std::chrono::duration_cast<std::chrono::seconds>(
                         std::chrono::system_clock::now().time_since_epoch())
                         .count();
    std::ostringstream stream;
    stream << "Warning: More than " << num_queued
           << " tasks are pending submission to actor " << actor_id
           << ". To reduce memory usage, wait for these tasks to finish before sending "
              "more.";
    RAY_CHECK_OK(
        PushError(options_.job_id, "excess_queueing_warning", stream.str(), timestamp));
  };

  actor_creator_ = std::make_shared<DefaultActorCreator>(gcs_client_);

  direct_actor_submitter_ = std::shared_ptr<CoreWorkerDirectActorTaskSubmitter>(
      new CoreWorkerDirectActorTaskSubmitter(*core_worker_client_pool_, *memory_store_,
                                             *task_manager_, *actor_creator_,
                                             on_excess_queueing));

  auto node_addr_factory = [this](const NodeID &node_id) {
    absl::optional<rpc::Address> addr;
    if (auto node_info = gcs_client_->Nodes().Get(node_id)) {
      rpc::Address address;
      address.set_raylet_id(node_info->node_id());
      address.set_ip_address(node_info->node_manager_address());
      address.set_port(node_info->node_manager_port());
      addr = address;
    }
    return addr;
  };
  auto lease_policy = RayConfig::instance().locality_aware_leasing_enabled()
                          ? std::shared_ptr<LeasePolicyInterface>(
                                std::make_shared<LocalityAwareLeasePolicy>(
                                    reference_counter_, node_addr_factory, rpc_address_))
                          : std::shared_ptr<LeasePolicyInterface>(
                                std::make_shared<LocalLeasePolicy>(rpc_address_));

  direct_task_submitter_ = std::make_unique<CoreWorkerDirectTaskSubmitter>(
      rpc_address_, local_raylet_client_, core_worker_client_pool_, raylet_client_factory,
      std::move(lease_policy), memory_store_, task_manager_, local_raylet_id,
      RayConfig::instance().worker_lease_timeout_milliseconds(), actor_creator_,
      worker_context_.GetCurrentJobID(),
      RayConfig::instance().max_tasks_in_flight_per_worker(),
      boost::asio::steady_timer(io_service_),
      RayConfig::instance().max_pending_lease_requests_per_scheduling_category());
  auto report_locality_data_callback =
      [this](const ObjectID &object_id, const absl::flat_hash_set<NodeID> &locations,
             uint64_t object_size) {
        reference_counter_->ReportLocalityData(object_id, locations, object_size);
      };
  future_resolver_.reset(new FutureResolver(memory_store_, reference_counter_,
                                            std::move(report_locality_data_callback),
                                            core_worker_client_pool_, rpc_address_));

  // Unfortunately the raylet client has to be constructed after the receivers.
  if (direct_task_receiver_ != nullptr) {
    task_argument_waiter_.reset(new DependencyWaiterImpl(*local_raylet_client_));
    direct_task_receiver_->Init(core_worker_client_pool_, rpc_address_,
                                task_argument_waiter_);
  }

  actor_manager_ = std::make_unique<ActorManager>(gcs_client_, direct_actor_submitter_,
                                                  reference_counter_);

  std::function<Status(const ObjectID &object_id, const ObjectLookupCallback &callback)>
      object_lookup_fn;

  object_lookup_fn = [this, node_addr_factory](const ObjectID &object_id,
                                               const ObjectLookupCallback &callback) {
    std::vector<rpc::Address> locations;
    const absl::optional<absl::flat_hash_set<NodeID>> object_locations =
        reference_counter_->GetObjectLocations(object_id);
    if (object_locations.has_value()) {
      locations.reserve(object_locations.value().size());
      for (const auto &node_id : object_locations.value()) {
        absl::optional<rpc::Address> addr = node_addr_factory(node_id);
        if (addr.has_value()) {
          locations.push_back(addr.value());
        } else {
          // We're getting potentially stale locations directly from the reference
          // counter, so the location might be a dead node.
          RAY_LOG(DEBUG) << "Location " << node_id
                         << " is dead, not using it in the recovery of object "
                         << object_id;
        }
      }
    }
    callback(object_id, locations);
    return Status::OK();
  };
  object_recovery_manager_ = std::make_unique<ObjectRecoveryManager>(
      rpc_address_, raylet_client_factory, local_raylet_client_, object_lookup_fn,
      task_manager_, reference_counter_, memory_store_,
      [this](const ObjectID &object_id, rpc::ErrorType reason, bool pin_object) {
        RAY_LOG(DEBUG) << "Failed to recover object " << object_id << " due to "
                       << rpc::ErrorType_Name(reason);
        RAY_CHECK_OK(Put(RayObject(reason),
                         /*contained_object_ids=*/{}, object_id,
                         /*pin_object=*/pin_object));
      });

  // Start the IO thread after all other members have been initialized, in case
  // the thread calls back into any of our members.
  io_thread_ = std::thread([this]() { RunIOService(); });
  // Tell the raylet the port that we are listening on.
  // NOTE: This also marks the worker as available in Raylet. We do this at the
  // very end in case there is a problem during construction.
  if (options.connect_on_start) {
    RAY_CHECK_OK(
        local_raylet_client_->AnnounceWorkerPort(core_worker_server_->GetPort()));
  }
  // Used to detect if the object is in the plasma store.
  max_direct_call_object_size_ = RayConfig::instance().max_direct_call_object_size();

  /// If periodic asio stats print is enabled, it will print it.
  const auto event_stats_print_interval_ms =
      RayConfig::instance().event_stats_print_interval_ms();
  if (event_stats_print_interval_ms != -1 && RayConfig::instance().event_stats()) {
    periodical_runner_.RunFnPeriodically(
        [this] {
          RAY_LOG(INFO) << "Event stats:\n\n" << io_service_.StatsString() << "\n\n";
        },
        event_stats_print_interval_ms);
  }

  // Set event context for current core worker thread.
  RayEventContext::Instance().SetEventContext(
      ray::rpc::Event_SourceType::Event_SourceType_CORE_WORKER,
      {{"worker_id", worker_id.Hex()}});
}

void CoreWorker::Shutdown() {
  io_service_.stop();
  if (options_.worker_type == WorkerType::WORKER) {
    direct_task_receiver_->Stop();
    task_execution_service_.stop();
  }
  if (options_.on_worker_shutdown) {
    options_.on_worker_shutdown(GetWorkerID());
  }
}

void CoreWorker::ConnectToRaylet() {
  RAY_CHECK(!options_.connect_on_start);
  // Tell the raylet the port that we are listening on.
  // NOTE: This also marks the worker as available in Raylet. We do this at the
  // very end in case there is a problem during construction.
  RAY_CHECK_OK(local_raylet_client_->AnnounceWorkerPort(core_worker_server_->GetPort()));
}

void CoreWorker::Disconnect(
    rpc::WorkerExitType exit_type,
    const std::shared_ptr<LocalMemoryBuffer> &creation_task_exception_pb_bytes) {
  if (connected_) {
    connected_ = false;
    if (local_raylet_client_) {
      RAY_IGNORE_EXPR(
          local_raylet_client_->Disconnect(exit_type, creation_task_exception_pb_bytes));
    }
  }
}

void CoreWorker::Exit(
    rpc::WorkerExitType exit_type,
    const std::shared_ptr<LocalMemoryBuffer> &creation_task_exception_pb_bytes) {
  RAY_LOG(INFO) << "Exit signal received, this process will exit after all outstanding "
                   "tasks have finished"
                << ", exit_type=" << rpc::WorkerExitType_Name(exit_type);
  exiting_ = true;
  // Release the resources early in case draining takes a long time.
  RAY_CHECK_OK(
      local_raylet_client_->NotifyDirectCallTaskBlocked(/*release_resources*/ true));

  RAY_LOG(DEBUG) << "Exit signal received, remove all local references.";
  /// Since this core worker is exiting, it's necessary to release all local references,
  /// otherwise the frontend code may not release its references and this worker will be
  /// leaked. See https://github.com/ray-project/ray/issues/19639.
  reference_counter_->ReleaseAllLocalReferences();
  // Callback to shutdown.
  auto shutdown = [this, exit_type, creation_task_exception_pb_bytes]() {
    // To avoid problems, make sure shutdown is always called from the same
    // event loop each time.
    task_execution_service_.post(
        [this, exit_type, creation_task_exception_pb_bytes]() {
          if (exit_type == rpc::WorkerExitType::CREATION_TASK_ERROR ||
              exit_type == rpc::WorkerExitType::INTENDED_EXIT ||
              exit_type == rpc::WorkerExitType::IDLE_EXIT) {
            // Notify the raylet about this exit.
            // Only CREATION_TASK_ERROR and INTENDED_EXIT needs to disconnect
            // manually.
            Disconnect(exit_type, creation_task_exception_pb_bytes);
          }
          Shutdown();
        },
        "CoreWorker.Shutdown");
  };
  // Callback to drain objects once all pending tasks have been drained.
  auto drain_references_callback = [this, shutdown]() {
    // Post to the event loop to avoid a deadlock between the TaskManager and
    // the ReferenceCounter. The deadlock can occur because this callback may
    // get called by the TaskManager while the ReferenceCounter's lock is held,
    // but the callback itself must acquire the ReferenceCounter's lock to
    // drain the object references.
    task_execution_service_.post(
        [this, shutdown]() {
          bool not_actor_task = false;
          {
            absl::MutexLock lock(&mutex_);
            not_actor_task = actor_id_.IsNil();
          }
          if (not_actor_task) {
            // If we are a task, then we cannot hold any object references in the
            // heap. Therefore, any active object references are being held by other
            // processes. Wait for these processes to release their references
            // before we shutdown. NOTE(swang): This could still cause this worker
            // process to stay alive forever if another process holds a reference
            // forever.
            reference_counter_->DrainAndShutdown(shutdown);
          } else {
            // If we are an actor, then we may be holding object references in the
            // heap. Then, we should not wait to drain the object references before
            // shutdown since this could hang.
            shutdown();
          }
        },
        "CoreWorker.DrainAndShutdown");
  };

  task_manager_->DrainAndShutdown(drain_references_callback);
}
void CoreWorker::RunIOService() {
#ifndef _WIN32
  // Block SIGINT and SIGTERM so they will be handled by the main thread.
  sigset_t mask;
  sigemptyset(&mask);
  sigaddset(&mask, SIGINT);
  sigaddset(&mask, SIGTERM);
  pthread_sigmask(SIG_BLOCK, &mask, NULL);
#endif
  SetThreadName("worker.io");
  io_service_.run();
}

void CoreWorker::OnNodeRemoved(const NodeID &node_id) {
  // if (node_id == GetCurrentNodeId()) {
  //   RAY_LOG(FATAL) << "The raylet for this worker has died. Killing itself...";
  // }
  RAY_LOG(INFO) << "Node failure from " << node_id
                << ". All objects pinned on that node will be lost if object "
                   "reconstruction is not enabled.";
  const auto lost_objects = reference_counter_->ResetObjectsOnRemovedNode(node_id);
  // Delete the objects from the in-memory store to indicate that they are not
  // available. The object recovery manager will guarantee that a new value
  // will eventually be stored for the objects (either an
  // UnreconstructableError or a value reconstructed from lineage).
  memory_store_->Delete(lost_objects);
  for (const auto &object_id : lost_objects) {
    // NOTE(swang): There is a race condition where this can return false if
    // the reference went out of scope since the call to the ref counter to get
    // the lost objects. It's okay to not mark the object as failed or recover
    // the object since there are no reference holders.
    auto recovered = object_recovery_manager_->RecoverObject(object_id);
    if (!recovered) {
      RAY_LOG(DEBUG) << "Object " << object_id << " lost due to node failure " << node_id;
    }
  }
}

void CoreWorker::WaitForShutdown() {
  if (io_thread_.joinable()) {
    io_thread_.join();
  }
  if (gcs_client_) {
    gcs_client_->Disconnect();
  }
  if (options_.worker_type == WorkerType::WORKER) {
    RAY_CHECK(task_execution_service_.stopped());
    // Asyncio coroutines could still run after CoreWorker is removed because it is
    // running in a different thread. This can cause segfault because coroutines try to
    // access CoreWorker methods that are already garbage collected. We should complete
    // all coroutines before shutting down in order to prevent this.
    if (worker_context_.CurrentActorIsAsync()) {
      options_.terminate_asyncio_thread();
    }
  }
}

const WorkerID &CoreWorker::GetWorkerID() const { return worker_context_.GetWorkerID(); }

void CoreWorker::SetCurrentTaskId(const TaskID &task_id) {
  worker_context_.SetCurrentTaskId(task_id);
  {
    absl::MutexLock lock(&mutex_);
    main_thread_task_id_ = task_id;
  }
}

void CoreWorker::RegisterToGcs() {
  std::unordered_map<std::string, std::string> worker_info;
  const auto &worker_id = GetWorkerID();
  worker_info.emplace("node_ip_address", options_.node_ip_address);
  worker_info.emplace("plasma_store_socket", options_.store_socket);
  worker_info.emplace("raylet_socket", options_.raylet_socket);

  if (options_.worker_type == WorkerType::DRIVER) {
    auto start_time = std::chrono::duration_cast<std::chrono::milliseconds>(
                          std::chrono::system_clock::now().time_since_epoch())
                          .count();
    worker_info.emplace("driver_id", worker_id.Binary());
    worker_info.emplace("start_time", std::to_string(start_time));
    if (!options_.driver_name.empty()) {
      worker_info.emplace("name", options_.driver_name);
    }
  }

  if (!options_.stdout_file.empty()) {
    worker_info.emplace("stdout_file", options_.stdout_file);
  }
  if (!options_.stderr_file.empty()) {
    worker_info.emplace("stderr_file", options_.stderr_file);
  }

  auto worker_data = std::make_shared<rpc::WorkerTableData>();
  worker_data->mutable_worker_address()->set_worker_id(worker_id.Binary());
  worker_data->set_worker_type(options_.worker_type);
  worker_data->mutable_worker_info()->insert(worker_info.begin(), worker_info.end());
  worker_data->set_is_alive(true);

  RAY_CHECK_OK(gcs_client_->Workers().AsyncAdd(worker_data, nullptr));
}

void CoreWorker::CheckForRayletFailure() {
  auto env_pid = RayConfig::instance().RAYLET_PID();
  bool should_shutdown = IsRayletFailed(env_pid);
  if (should_shutdown) {
    std::ostringstream stream;
    stream << "Shutting down the core worker because the local raylet failed. "
           << "Check out the raylet.out log file.";
    if (!env_pid.empty()) {
      auto pid = static_cast<pid_t>(std::stoi(env_pid));
      stream << " Raylet pid: " << pid;
    }
    RAY_LOG(WARNING) << stream.str();
    if (options_.worker_type == WorkerType::WORKER) {
      task_execution_service_.post([this]() { Shutdown(); }, "CoreWorker.Shutdown");
    } else {
      Shutdown();
    }
  }
}

void CoreWorker::InternalHeartbeat() {
  // Retry tasks.
  std::vector<TaskSpecification> tasks_to_resubmit;
  {
    absl::MutexLock lock(&mutex_);
    while (!to_resubmit_.empty() && current_time_ms() > to_resubmit_.front().first) {
      tasks_to_resubmit.push_back(std::move(to_resubmit_.front().second));
      to_resubmit_.pop_front();
    }
  }

  for (auto &spec : tasks_to_resubmit) {
    if (spec.IsActorTask()) {
      RAY_CHECK_OK(direct_actor_submitter_->SubmitTask(spec));
    } else {
      RAY_CHECK_OK(direct_task_submitter_->SubmitTask(spec));
    }
  }

  // Check timeout tasks that are waiting for death info.
  if (direct_actor_submitter_ != nullptr) {
    direct_actor_submitter_->CheckTimeoutTasks();
  }

  // Periodically report the lastest backlog so that
  // local raylet will have the eventually consistent view of worker backlogs
  // even in cases where backlog reports from direct_task_transport
  // are lost or reordered.
  direct_task_submitter_->ReportWorkerBacklog();

  // Check for unhandled exceptions to raise after a timeout on the driver.
  // Only do this for TTY, since shells like IPython sometimes save references
  // to the result and prevent normal result deletion from handling.
  // See also: https://github.com/ray-project/ray/issues/14485
  if (options_.worker_type == WorkerType::DRIVER && options_.interactive) {
    memory_store_->NotifyUnhandledErrors();
  }
}

std::unordered_map<ObjectID, std::pair<size_t, size_t>>
CoreWorker::GetAllReferenceCounts() const {
  auto counts = reference_counter_->GetAllReferenceCounts();
  std::vector<ObjectID> actor_handle_ids = actor_manager_->GetActorHandleIDsFromHandles();
  // Strip actor IDs from the ref counts since there is no associated ObjectID
  // in the language frontend.
  for (const auto &actor_handle_id : actor_handle_ids) {
    counts.erase(actor_handle_id);
  }
  return counts;
}

const rpc::Address &CoreWorker::GetRpcAddress() const { return rpc_address_; }

rpc::Address CoreWorker::GetOwnerAddress(const ObjectID &object_id) const {
  rpc::Address owner_address;
  auto has_owner = reference_counter_->GetOwner(object_id, &owner_address);
  RAY_CHECK(has_owner)
      << "Object IDs generated randomly (ObjectID.from_random()) or out-of-band "
         "(ObjectID.from_binary(...)) cannot be passed as a task argument because Ray "
         "does not know which task will create them. "
         "If this was not how your object ID was generated, please file an issue "
         "at https://github.com/ray-project/ray/issues/";
  return owner_address;
}

std::vector<rpc::ObjectReference> CoreWorker::GetObjectRefs(
    const std::vector<ObjectID> &object_ids) const {
  std::vector<rpc::ObjectReference> refs;
  for (const auto &object_id : object_ids) {
    rpc::ObjectReference ref;
    ref.set_object_id(object_id.Binary());
    rpc::Address owner_address;
    if (reference_counter_->GetOwner(object_id, &owner_address)) {
      // NOTE(swang): Detached actors do not have an owner address set.
      ref.mutable_owner_address()->CopyFrom(owner_address);
    }
    refs.push_back(std::move(ref));
  }
  return refs;
}

void CoreWorker::GetOwnershipInfo(const ObjectID &object_id, rpc::Address *owner_address,
                                  std::string *serialized_object_status) {
  auto has_owner = reference_counter_->GetOwner(object_id, owner_address);
  RAY_CHECK(has_owner)
      << "Object IDs generated randomly (ObjectID.from_random()) or out-of-band "
         "(ObjectID.from_binary(...)) cannot be serialized because Ray does not know "
         "which task will create them. "
         "If this was not how your object ID was generated, please file an issue "
         "at https://github.com/ray-project/ray/issues/: "
      << object_id;

  rpc::GetObjectStatusReply object_status;
  // Optimization: if the object exists, serialize and inline its status. This also
  // resolves some race conditions in resource release (#16025).
  if (RayConfig::instance().inline_object_status_in_refs()) {
    auto existing_object = memory_store_->GetIfExists(object_id);
    if (existing_object != nullptr) {
      PopulateObjectStatus(object_id, existing_object, &object_status);
    }
  }
  *serialized_object_status = object_status.SerializeAsString();
}

void CoreWorker::RegisterOwnershipInfoAndResolveFuture(
    const ObjectID &object_id, const ObjectID &outer_object_id,
    const rpc::Address &owner_address, const std::string &serialized_object_status) {
  // Add the object's owner to the local metadata in case it gets serialized
  // again.
  reference_counter_->AddBorrowedObject(object_id, outer_object_id, owner_address);

  rpc::GetObjectStatusReply object_status;
  object_status.ParseFromString(serialized_object_status);

  if (object_status.has_object() && !reference_counter_->OwnedByUs(object_id)) {
    // We already have the inlined object status, process it immediately.
    future_resolver_->ProcessResolvedObject(object_id, owner_address, Status::OK(),
                                            object_status);
  } else {
    // We will ask the owner about the object until the object is
    // created or we can no longer reach the owner.
    future_resolver_->ResolveFutureAsync(object_id, owner_address);
  }
}

Status CoreWorker::Put(const RayObject &object,
                       const std::vector<ObjectID> &contained_object_ids,
                       ObjectID *object_id) {
  *object_id = ObjectID::FromIndex(worker_context_.GetCurrentTaskID(),
                                   worker_context_.GetNextPutIndex());
  reference_counter_->AddOwnedObject(
      *object_id, contained_object_ids, rpc_address_, CurrentCallSite(), object.GetSize(),
      /*is_reconstructable=*/false, NodeID::FromBinary(rpc_address_.raylet_id()));
  auto status = Put(object, contained_object_ids, *object_id, /*pin_object=*/true);
  if (!status.ok()) {
    reference_counter_->RemoveOwnedObject(*object_id);
  }
  return status;
}

Status CoreWorker::PutInLocalPlasmaStore(const RayObject &object,
                                         const ObjectID &object_id, bool pin_object) {
  bool object_exists;
  RAY_RETURN_NOT_OK(plasma_store_provider_->Put(
      object, object_id, /* owner_address = */ rpc_address_, &object_exists));
  if (!object_exists) {
    if (pin_object) {
      // Tell the raylet to pin the object **after** it is created.
      RAY_LOG(DEBUG) << "Pinning put object " << object_id;
      local_raylet_client_->PinObjectIDs(
          rpc_address_, {object_id},
          [this, object_id](const Status &status, const rpc::PinObjectIDsReply &reply) {
            // Only release the object once the raylet has responded to avoid the race
            // condition that the object could be evicted before the raylet pins it.
            if (!plasma_store_provider_->Release(object_id).ok()) {
              RAY_LOG(ERROR) << "Failed to release ObjectID (" << object_id
                             << "), might cause a leak in plasma.";
            }
          });
    } else {
      RAY_RETURN_NOT_OK(plasma_store_provider_->Release(object_id));
    }
  }
  RAY_CHECK(memory_store_->Put(RayObject(rpc::ErrorType::OBJECT_IN_PLASMA), object_id));
  return Status::OK();
}

Status CoreWorker::Put(const RayObject &object,
                       const std::vector<ObjectID> &contained_object_ids,
                       const ObjectID &object_id, bool pin_object) {
  RAY_RETURN_NOT_OK(WaitForActorRegistered(contained_object_ids));
  if (options_.is_local_mode ||
      (RayConfig::instance().put_small_object_in_memory_store() &&
       static_cast<int64_t>(object.GetSize()) < max_direct_call_object_size_)) {
    RAY_LOG(DEBUG) << "Put " << object_id << " in memory store";
    RAY_CHECK(memory_store_->Put(object, object_id));
    return Status::OK();
  }
  return PutInLocalPlasmaStore(object, object_id, pin_object);
}

Status CoreWorker::CreateOwned(const std::shared_ptr<Buffer> &metadata,
                               const size_t data_size,
                               const std::vector<ObjectID> &contained_object_ids,
                               ObjectID *object_id, std::shared_ptr<Buffer> *data,
                               bool created_by_worker,
                               const std::unique_ptr<rpc::Address> &owner_address,
                               bool inline_small_object) {
  auto status = WaitForActorRegistered(contained_object_ids);
  if (!status.ok()) {
    return status;
  }
  *object_id = ObjectID::FromIndex(worker_context_.GetCurrentTaskID(),
                                   worker_context_.GetNextPutIndex());
  rpc::Address real_owner_address =
      owner_address != nullptr ? *owner_address : rpc_address_;
  bool owned_by_us = real_owner_address.worker_id() == rpc_address_.worker_id();
  if (owned_by_us) {
    reference_counter_->AddOwnedObject(*object_id, contained_object_ids, rpc_address_,
                                       CurrentCallSite(), data_size + metadata->Size(),
                                       /*is_reconstructable=*/false,
                                       NodeID::FromBinary(rpc_address_.raylet_id()));
  } else {
    // Because in the remote worker's `HandleAssignObjectOwner`,
    // a `WaitForRefRemoved` RPC request will be sent back to
    // the current worker. So we need to make sure ref count is > 0
    // by invoking `AddLocalReference` first. Note that in worker.py we set
    // skip_adding_local_ref=True to avoid double referencing the object.
    AddLocalReference(*object_id);
    RAY_UNUSED(reference_counter_->AddBorrowedObject(
        *object_id, ObjectID::Nil(), real_owner_address,
        /*foreign_owner_already_monitoring=*/true));

    // Remote call `AssignObjectOwner()`.
    rpc::AssignObjectOwnerRequest request;
    request.set_object_id(object_id->Binary());
    request.mutable_borrower_address()->CopyFrom(rpc_address_);
    request.set_call_site(CurrentCallSite());

    for (auto &contained_object_id : contained_object_ids) {
      request.add_contained_object_ids(contained_object_id.Binary());
    }
    request.set_object_size(data_size + metadata->Size());
    auto conn = core_worker_client_pool_->GetOrConnect(real_owner_address);
    std::promise<Status> status_promise;
    conn->AssignObjectOwner(request,
                            [&status_promise](const Status &returned_status,
                                              const rpc::AssignObjectOwnerReply &reply) {
                              status_promise.set_value(returned_status);
                            });
    // Block until the remote call `AssignObjectOwner` returns.
    status = status_promise.get_future().get();
  }

  if ((options_.is_local_mode ||
       (RayConfig::instance().put_small_object_in_memory_store() &&
        static_cast<int64_t>(data_size) < max_direct_call_object_size_)) &&
      owned_by_us && inline_small_object) {
    *data = std::make_shared<LocalMemoryBuffer>(data_size);
  } else {
    if (status.ok()) {
      status = plasma_store_provider_->Create(metadata, data_size, *object_id,
                                              /* owner_address = */ rpc_address_, data,
                                              created_by_worker);
    }
    if (!status.ok() || !data) {
      if (owned_by_us) {
        reference_counter_->RemoveOwnedObject(*object_id);
      } else {
        RemoveLocalReference(*object_id);
      }
      return status;
    }
  }
  return Status::OK();
}

Status CoreWorker::CreateExisting(const std::shared_ptr<Buffer> &metadata,
                                  const size_t data_size, const ObjectID &object_id,
                                  const rpc::Address &owner_address,
                                  std::shared_ptr<Buffer> *data, bool created_by_worker) {
  if (options_.is_local_mode) {
    return Status::NotImplemented(
        "Creating an object with a pre-existing ObjectID is not supported in local "
        "mode");
  } else {
    return plasma_store_provider_->Create(metadata, data_size, object_id, owner_address,
                                          data, created_by_worker);
  }
}

Status CoreWorker::SealOwned(const ObjectID &object_id, bool pin_object,
                             const std::unique_ptr<rpc::Address> &owner_address) {
  bool owned_by_us = owner_address != nullptr
                         ? WorkerID::FromBinary(owner_address->worker_id()) ==
                               WorkerID::FromBinary(rpc_address_.worker_id())
                         : true;
  auto status = SealExisting(object_id, pin_object, std::move(owner_address));
  if (status.ok()) return status;
  if (owned_by_us) {
    reference_counter_->RemoveOwnedObject(object_id);
  } else {
    RemoveLocalReference(object_id);
  }
  return status;
}

Status CoreWorker::SealExisting(const ObjectID &object_id, bool pin_object,
                                const std::unique_ptr<rpc::Address> &owner_address) {
  RAY_RETURN_NOT_OK(plasma_store_provider_->Seal(object_id));
  if (pin_object) {
    // Tell the raylet to pin the object **after** it is created.
    RAY_LOG(DEBUG) << "Pinning sealed object " << object_id;
    local_raylet_client_->PinObjectIDs(
        owner_address != nullptr ? *owner_address : rpc_address_, {object_id},
        [this, object_id](const Status &status, const rpc::PinObjectIDsReply &reply) {
          // Only release the object once the raylet has responded to avoid the race
          // condition that the object could be evicted before the raylet pins it.
          if (!plasma_store_provider_->Release(object_id).ok()) {
            RAY_LOG(ERROR) << "Failed to release ObjectID (" << object_id
                           << "), might cause a leak in plasma.";
          }
        });
  } else {
    RAY_RETURN_NOT_OK(plasma_store_provider_->Release(object_id));
    reference_counter_->FreePlasmaObjects({object_id});
  }
  RAY_CHECK(memory_store_->Put(RayObject(rpc::ErrorType::OBJECT_IN_PLASMA), object_id));
  return Status::OK();
}

Status CoreWorker::Get(const std::vector<ObjectID> &ids, const int64_t timeout_ms,
                       std::vector<std::shared_ptr<RayObject>> *results) {
  results->resize(ids.size(), nullptr);

  absl::flat_hash_set<ObjectID> plasma_object_ids;
  absl::flat_hash_set<ObjectID> memory_object_ids(ids.begin(), ids.end());

  bool got_exception = false;
  absl::flat_hash_map<ObjectID, std::shared_ptr<RayObject>> result_map;
  auto start_time = current_time_ms();

  if (!memory_object_ids.empty()) {
    RAY_RETURN_NOT_OK(memory_store_->Get(memory_object_ids, timeout_ms, worker_context_,
                                         &result_map, &got_exception));
  }

  // Erase any objects that were promoted to plasma from the results. These get
  // requests will be retried at the plasma store.
  for (auto it = result_map.begin(); it != result_map.end();) {
    auto current = it++;
    if (current->second->IsInPlasmaError()) {
      RAY_LOG(DEBUG) << current->first << " in plasma, doing fetch-and-get";
      plasma_object_ids.insert(current->first);
      result_map.erase(current);
    }
  }

  if (!got_exception) {
    // If any of the objects have been promoted to plasma, then we retry their
    // gets at the provider plasma. Once we get the objects from plasma, we flip
    // the transport type again and return them for the original direct call ids.
    int64_t local_timeout_ms = timeout_ms;
    if (timeout_ms >= 0) {
      local_timeout_ms = std::max(static_cast<int64_t>(0),
                                  timeout_ms - (current_time_ms() - start_time));
    }
    RAY_LOG(DEBUG) << "Plasma GET timeout " << local_timeout_ms;
    RAY_RETURN_NOT_OK(plasma_store_provider_->Get(plasma_object_ids, local_timeout_ms,
                                                  worker_context_, &result_map,
                                                  &got_exception));
  }

  // Loop through `ids` and fill each entry for the `results` vector,
  // this ensures that entries `results` have exactly the same order as
  // they are in `ids`. When there are duplicate object ids, all the entries
  // for the same id are filled in.
  bool missing_result = false;
  bool will_throw_exception = false;
  for (size_t i = 0; i < ids.size(); i++) {
    const auto pair = result_map.find(ids[i]);
    if (pair != result_map.end()) {
      (*results)[i] = pair->second;
      RAY_CHECK(!pair->second->IsInPlasmaError());
      if (pair->second->IsException()) {
        // The language bindings should throw an exception if they see this
        // object.
        will_throw_exception = true;
      }
    } else {
      missing_result = true;
    }
  }
  // If no timeout was set and none of the results will throw an exception,
  // then check that we fetched all results before returning.
  if (timeout_ms < 0 && !will_throw_exception) {
    RAY_CHECK(!missing_result);
  }

  return Status::OK();
}

Status CoreWorker::GetIfLocal(const std::vector<ObjectID> &ids,
                              std::vector<std::shared_ptr<RayObject>> *results) {
  results->resize(ids.size(), nullptr);

  absl::flat_hash_map<ObjectID, std::shared_ptr<RayObject>> result_map;
  RAY_RETURN_NOT_OK(plasma_store_provider_->GetIfLocal(ids, &result_map));
  for (size_t i = 0; i < ids.size(); i++) {
    auto pair = result_map.find(ids[i]);
    // The caller of this method should guarantee that the object exists in the plasma
    // store when this method is called.
    RAY_CHECK(pair != result_map.end());
    RAY_CHECK(pair->second != nullptr);
    (*results)[i] = pair->second;
  }
  return Status::OK();
}

Status CoreWorker::Contains(const ObjectID &object_id, bool *has_object,
                            bool *is_in_plasma) {
  bool found = false;
  bool in_plasma = false;
  found = memory_store_->Contains(object_id, &in_plasma);
  if (in_plasma) {
    RAY_RETURN_NOT_OK(plasma_store_provider_->Contains(object_id, &found));
  }
  *has_object = found;
  if (is_in_plasma != nullptr) {
    *is_in_plasma = found && in_plasma;
  }
  return Status::OK();
}

// For any objects that are ErrorType::OBJECT_IN_PLASMA, we need to move them from
// the ready set into the plasma_object_ids set to wait on them there.
void RetryObjectInPlasmaErrors(std::shared_ptr<CoreWorkerMemoryStore> &memory_store,
                               WorkerContext &worker_context,
                               absl::flat_hash_set<ObjectID> &memory_object_ids,
                               absl::flat_hash_set<ObjectID> &plasma_object_ids,
                               absl::flat_hash_set<ObjectID> &ready) {
  for (auto iter = memory_object_ids.begin(); iter != memory_object_ids.end();) {
    auto current = iter++;
    const auto &mem_id = *current;
    auto ready_iter = ready.find(mem_id);
    if (ready_iter != ready.end()) {
      std::vector<std::shared_ptr<RayObject>> found;
      RAY_CHECK_OK(memory_store->Get({mem_id}, /*num_objects=*/1, /*timeout=*/0,
                                     worker_context,
                                     /*remote_after_get=*/false, &found));
      if (found.size() == 1 && found[0]->IsInPlasmaError()) {
        plasma_object_ids.insert(mem_id);
        ready.erase(ready_iter);
        memory_object_ids.erase(current);
      }
    }
  }
}

Status CoreWorker::Wait(const std::vector<ObjectID> &ids, int num_objects,
                        int64_t timeout_ms, std::vector<bool> *results,
                        bool fetch_local) {
  results->resize(ids.size(), false);

  if (num_objects <= 0 || num_objects > static_cast<int>(ids.size())) {
    return Status::Invalid(
        "Number of objects to wait for must be between 1 and the number of ids.");
  }

  absl::flat_hash_set<ObjectID> plasma_object_ids;
  absl::flat_hash_set<ObjectID> memory_object_ids(ids.begin(), ids.end());

  if (memory_object_ids.size() != ids.size()) {
    return Status::Invalid("Duplicate object IDs not supported in wait.");
  }

  absl::flat_hash_set<ObjectID> ready;
  int64_t start_time = current_time_ms();
  RAY_RETURN_NOT_OK(memory_store_->Wait(
      memory_object_ids,
      std::min(static_cast<int>(memory_object_ids.size()), num_objects), timeout_ms,
      worker_context_, &ready));
  RAY_CHECK(static_cast<int>(ready.size()) <= num_objects);
  if (timeout_ms > 0) {
    timeout_ms =
        std::max(0, static_cast<int>(timeout_ms - (current_time_ms() - start_time)));
  }
  if (fetch_local) {
    RetryObjectInPlasmaErrors(memory_store_, worker_context_, memory_object_ids,
                              plasma_object_ids, ready);
    if (static_cast<int>(ready.size()) < num_objects && plasma_object_ids.size() > 0) {
      RAY_RETURN_NOT_OK(plasma_store_provider_->Wait(
          plasma_object_ids,
          std::min(static_cast<int>(plasma_object_ids.size()),
                   num_objects - static_cast<int>(ready.size())),
          timeout_ms, worker_context_, &ready));
    }
  }
  RAY_CHECK(static_cast<int>(ready.size()) <= num_objects);

  for (size_t i = 0; i < ids.size(); i++) {
    if (ready.find(ids[i]) != ready.end()) {
      results->at(i) = true;
    }
  }

  return Status::OK();
}

Status CoreWorker::Delete(const std::vector<ObjectID> &object_ids, bool local_only) {
  // Release the object from plasma. This does not affect the object's ref
  // count. If this was called from a non-owning worker, then a warning will be
  // logged and the object will not get released.
  reference_counter_->FreePlasmaObjects(object_ids);

  // Store an error in the in-memory store to indicate that the plasma value is
  // no longer reachable.
  memory_store_->Delete(object_ids);
  for (const auto &object_id : object_ids) {
    RAY_CHECK(memory_store_->Put(RayObject(rpc::ErrorType::OBJECT_DELETED), object_id));
  }

  // We only delete from plasma, which avoids hangs (issue #7105). In-memory
  // objects can only be deleted once the ref count goes to 0.
  absl::flat_hash_set<ObjectID> plasma_object_ids(object_ids.begin(), object_ids.end());
  return plasma_store_provider_->Delete(plasma_object_ids, local_only);
}

Status CoreWorker::GetLocationFromOwner(
    const std::vector<ObjectID> &object_ids, int64_t timeout_ms,
    std::vector<std::shared_ptr<ObjectLocation>> *results) {
  results->resize(object_ids.size());
  if (object_ids.empty()) {
    return Status::OK();
  }

  auto mutex = std::make_shared<absl::Mutex>();
  auto num_remaining = std::make_shared<size_t>(object_ids.size());
  auto ready_promise = std::make_shared<std::promise<void>>();
  auto location_by_id =
      std::make_shared<absl::flat_hash_map<ObjectID, std::shared_ptr<ObjectLocation>>>();

  for (const auto &object_id : object_ids) {
    auto owner_address = GetOwnerAddress(object_id);
    auto client = core_worker_client_pool_->GetOrConnect(owner_address);
    rpc::GetObjectLocationsOwnerRequest request;
    auto object_location_request = request.mutable_object_location_request();
    object_location_request->set_intended_worker_id(owner_address.worker_id());
    object_location_request->set_object_id(object_id.Binary());
    client->GetObjectLocationsOwner(
        request,
        [object_id, mutex, num_remaining, ready_promise, location_by_id](
            const Status &status, const rpc::GetObjectLocationsOwnerReply &reply) {
          absl::MutexLock lock(mutex.get());
          if (status.ok()) {
            location_by_id->emplace(
                object_id, std::make_shared<ObjectLocation>(CreateObjectLocation(reply)));
          } else {
            RAY_LOG(WARNING) << "Failed to query location information for " << object_id
                             << " with error: " << status.ToString();
          }
          (*num_remaining)--;
          if (*num_remaining == 0) {
            ready_promise->set_value();
          }
        });
  }
  if (timeout_ms < 0) {
    ready_promise->get_future().wait();
  } else if (ready_promise->get_future().wait_for(
                 std::chrono::microseconds(timeout_ms)) != std::future_status::ready) {
    std::ostringstream stream;
    stream << "Failed querying object locations within " << timeout_ms
           << " milliseconds.";
    return Status::TimedOut(stream.str());
  }

  for (size_t i = 0; i < object_ids.size(); i++) {
    auto pair = location_by_id->find(object_ids[i]);
    if (pair == location_by_id->end()) {
      continue;
    }
    (*results)[i] = pair->second;
  }
  return Status::OK();
}

void CoreWorker::TriggerGlobalGC() {
  local_raylet_client_->GlobalGC(
      [](const Status &status, const rpc::GlobalGCReply &reply) {
        if (!status.ok()) {
          RAY_LOG(ERROR) << "Failed to send global GC request: " << status.ToString();
        }
      });
}

std::string CoreWorker::MemoryUsageString() {
  // Currently only the Plasma store returns a debug string.
  return plasma_store_provider_->MemoryUsageString();
}

TaskID CoreWorker::GetCallerId() const {
  TaskID caller_id;
  ActorID actor_id = GetActorId();
  if (!actor_id.IsNil()) {
    caller_id = TaskID::ForActorCreationTask(actor_id);
  } else {
    absl::MutexLock lock(&mutex_);
    caller_id = main_thread_task_id_;
  }
  return caller_id;
}

Status CoreWorker::PushError(const JobID &job_id, const std::string &type,
                             const std::string &error_message, double timestamp) {
  if (options_.is_local_mode) {
    RAY_LOG(ERROR) << "Pushed Error with JobID: " << job_id << " of type: " << type
                   << " with message: " << error_message << " at time: " << timestamp;
    return Status::OK();
  }
  return local_raylet_client_->PushError(job_id, type, error_message, timestamp);
}

void CoreWorker::SpillOwnedObject(const ObjectID &object_id,
                                  const std::shared_ptr<RayObject> &obj,
                                  std::function<void()> callback) {
  if (!obj->IsInPlasmaError()) {
    RAY_LOG(ERROR) << "Cannot spill inlined object " << object_id;
    callback();
    return;
  }

  // Find the raylet that hosts the primary copy of the object.
  bool owned_by_us = false;
  NodeID pinned_at;
  bool spilled = false;
  RAY_CHECK(reference_counter_->IsPlasmaObjectPinnedOrSpilled(object_id, &owned_by_us,
                                                              &pinned_at, &spilled));
  RAY_CHECK(owned_by_us);
  if (spilled) {
    // The object has already been spilled.
    return;
  }
  auto node = gcs_client_->Nodes().Get(pinned_at);
  if (pinned_at.IsNil() || !node) {
    RAY_LOG(ERROR) << "Primary raylet for object " << object_id << " unreachable";
    callback();
    return;
  }

  // Ask the raylet to spill the object.
  RAY_LOG(DEBUG) << "Sending spill request to raylet for object " << object_id;
  auto raylet_client =
      std::make_shared<raylet::RayletClient>(rpc::NodeManagerWorkerClient::make(
          node->node_manager_address(), node->node_manager_port(),
          *client_call_manager_));
  raylet_client->RequestObjectSpillage(
      object_id, [object_id, callback](const Status &status,
                                       const rpc::RequestObjectSpillageReply &reply) {
        if (!status.ok() || !reply.success()) {
          RAY_LOG(ERROR) << "Failed to spill object " << object_id
                         << ", raylet unreachable or object could not be spilled.";
        }
        // TODO(Clark): Provide spilled URL and spilled node ID to callback so it can
        // added them to the reference.
        callback();
      });
}

std::unordered_map<std::string, double> AddPlacementGroupConstraint(
    const std::unordered_map<std::string, double> &resources,
    PlacementGroupID placement_group_id, int64_t bundle_index) {
  if (bundle_index < 0) {
    RAY_CHECK(bundle_index == -1) << "Invalid bundle index " << bundle_index;
  }
  std::unordered_map<std::string, double> new_resources;
  if (placement_group_id != PlacementGroupID::Nil()) {
    for (auto iter = resources.begin(); iter != resources.end(); iter++) {
      auto new_name = FormatPlacementGroupResource(iter->first, placement_group_id, -1);
      new_resources[new_name] = iter->second;
      if (bundle_index >= 0) {
        auto index_name =
            FormatPlacementGroupResource(iter->first, placement_group_id, bundle_index);
        new_resources[index_name] = iter->second;
      }
    }
    return new_resources;
  }
  return resources;
}

void CoreWorker::BuildCommonTaskSpec(
    TaskSpecBuilder &builder, const JobID &job_id, const TaskID &task_id,
    const std::string &name, const TaskID &current_task_id, uint64_t task_index,
    const TaskID &caller_id, const rpc::Address &address, const RayFunction &function,
    const std::vector<std::unique_ptr<TaskArg>> &args, uint64_t num_returns,
    const std::unordered_map<std::string, double> &required_resources,
    const std::unordered_map<std::string, double> &required_placement_resources,
    const BundleID &bundle_id, bool placement_group_capture_child_tasks,
    const std::string &debugger_breakpoint, int64_t depth,
    const std::string &serialized_runtime_env,
    const std::vector<std::string> &runtime_env_uris,
    const std::string &concurrency_group_name) {
  // Build common task spec.
  builder.SetCommonTaskSpec(
      task_id, name, function.GetLanguage(), function.GetFunctionDescriptor(), job_id,
      current_task_id, task_index, caller_id, address, num_returns, required_resources,
      required_placement_resources, bundle_id, placement_group_capture_child_tasks,
      debugger_breakpoint, depth,
      // TODO(SongGuyang): Move the logic of `prepare_runtime_env` from Python to Core
      // Worker. A common process is needed.
      // If runtime env is not provided, use job config. Only for Java and C++ because it
      // has been set in Python by `prepare_runtime_env`.
      (serialized_runtime_env.empty() || serialized_runtime_env == "{}")
          ? job_config_->runtime_env().serialized_runtime_env()
          : serialized_runtime_env,
      runtime_env_uris, concurrency_group_name);
  // Set task arguments.
  for (const auto &arg : args) {
    builder.AddArg(*arg);
  }
}

std::vector<rpc::ObjectReference> CoreWorker::SubmitTask(
    const RayFunction &function, const std::vector<std::unique_ptr<TaskArg>> &args,
    const TaskOptions &task_options, int max_retries, bool retry_exceptions,
    BundleID placement_options, bool placement_group_capture_child_tasks,
    const std::string &debugger_breakpoint) {
  TaskSpecBuilder builder;
  const auto next_task_index = worker_context_.GetNextTaskIndex();
  const auto task_id =
      TaskID::ForNormalTask(worker_context_.GetCurrentJobID(),
                            worker_context_.GetCurrentTaskID(), next_task_index);
  auto constrained_resources = AddPlacementGroupConstraint(
      task_options.resources, placement_options.first, placement_options.second);

  const std::unordered_map<std::string, double> required_resources;
  auto task_name = task_options.name.empty()
                       ? function.GetFunctionDescriptor()->DefaultTaskName()
                       : task_options.name;
  int64_t depth = worker_context_.GetTaskDepth() + 1;
  // TODO(ekl) offload task building onto a thread pool for performance
  BuildCommonTaskSpec(builder, worker_context_.GetCurrentJobID(), task_id, task_name,
                      worker_context_.GetCurrentTaskID(), next_task_index, GetCallerId(),
                      rpc_address_, function, args, task_options.num_returns,
                      constrained_resources, required_resources, placement_options,
                      placement_group_capture_child_tasks, debugger_breakpoint, depth,
                      task_options.serialized_runtime_env, task_options.runtime_env_uris);
  builder.SetNormalTaskSpec(max_retries, retry_exceptions);
  TaskSpecification task_spec = builder.Build();
  RAY_LOG(DEBUG) << "Submit task " << task_spec.DebugString();
  std::vector<rpc::ObjectReference> returned_refs;
  if (options_.is_local_mode) {
    returned_refs = ExecuteTaskLocalMode(task_spec);
  } else {
    returned_refs = task_manager_->AddPendingTask(task_spec.CallerAddress(), task_spec,
                                                  CurrentCallSite(), max_retries);
    io_service_.post(
        [this, task_spec]() {
          RAY_UNUSED(direct_task_submitter_->SubmitTask(task_spec));
        },
        "CoreWorker.SubmitTask");
  }
  return returned_refs;
}

Status CoreWorker::CreateActor(const RayFunction &function,
                               const std::vector<std::unique_ptr<TaskArg>> &args,
                               const ActorCreationOptions &actor_creation_options,
                               const std::string &extension_data,
                               ActorID *return_actor_id) {
  if (actor_creation_options.is_asyncio && options_.is_local_mode) {
    return Status::NotImplemented(
        "Async actor is currently not supported for the local mode");
  }
  const auto next_task_index = worker_context_.GetNextTaskIndex();
  const ActorID actor_id =
      ActorID::Of(worker_context_.GetCurrentJobID(), worker_context_.GetCurrentTaskID(),
                  next_task_index);
  const TaskID actor_creation_task_id = TaskID::ForActorCreationTask(actor_id);
  const JobID job_id = worker_context_.GetCurrentJobID();
  // Propagate existing environment variable overrides, but override them with any new
  // ones
  std::vector<ObjectID> return_ids;
  TaskSpecBuilder builder;
  auto new_placement_resources =
      AddPlacementGroupConstraint(actor_creation_options.placement_resources,
                                  actor_creation_options.placement_options.first,
                                  actor_creation_options.placement_options.second);
  auto new_resource = AddPlacementGroupConstraint(
      actor_creation_options.resources, actor_creation_options.placement_options.first,
      actor_creation_options.placement_options.second);
  const auto actor_name = actor_creation_options.name;
  const auto task_name =
      actor_name.empty()
          ? function.GetFunctionDescriptor()->DefaultTaskName()
          : actor_name + ":" + function.GetFunctionDescriptor()->CallString();
  int64_t depth = worker_context_.GetTaskDepth() + 1;
  BuildCommonTaskSpec(builder, job_id, actor_creation_task_id, task_name,
                      worker_context_.GetCurrentTaskID(), next_task_index, GetCallerId(),
                      rpc_address_, function, args, 1, new_resource,
                      new_placement_resources, actor_creation_options.placement_options,
                      actor_creation_options.placement_group_capture_child_tasks,
                      "" /* debugger_breakpoint */, depth,
                      actor_creation_options.serialized_runtime_env,
                      actor_creation_options.runtime_env_uris);

  // If the namespace is not specified, get it from the job.
  const auto &ray_namespace = (actor_creation_options.ray_namespace.empty()
                                   ? job_config_->ray_namespace()
                                   : actor_creation_options.ray_namespace);
  auto actor_handle = std::make_unique<ActorHandle>(
      actor_id, GetCallerId(), rpc_address_, job_id,
      /*actor_cursor=*/ObjectID::FromIndex(actor_creation_task_id, 1),
      function.GetLanguage(), function.GetFunctionDescriptor(), extension_data,
      actor_creation_options.max_task_retries, actor_name, ray_namespace);
  std::string serialized_actor_handle;
  actor_handle->Serialize(&serialized_actor_handle);
  builder.SetActorCreationTaskSpec(
      actor_id, serialized_actor_handle, actor_creation_options.max_restarts,
      actor_creation_options.max_task_retries,
      actor_creation_options.dynamic_worker_options,
      actor_creation_options.max_concurrency, actor_creation_options.is_detached,
      actor_name, ray_namespace, actor_creation_options.is_asyncio,
      actor_creation_options.concurrency_groups, extension_data);
  // Add the actor handle before we submit the actor creation task, since the
  // actor handle must be in scope by the time the GCS sends the
  // WaitForActorOutOfScopeRequest.
  RAY_CHECK(actor_manager_->AddNewActorHandle(std::move(actor_handle), CurrentCallSite(),
                                              rpc_address_,
                                              actor_creation_options.is_detached))
      << "Actor " << actor_id << " already exists";
  *return_actor_id = actor_id;
  TaskSpecification task_spec = builder.Build();
  if (options_.is_local_mode) {
    // TODO(suquark): Should we consider namespace in local mode? Currently
    // it looks like two actors with two different namespaces become the
    // same actor in local mode. Maybe this is not an issue if we consider
    // the actor name globally unique.
    if (!actor_name.empty()) {
      // Since local mode doesn't pass GCS actor management code path,
      // it just register actor names in memory.
      local_mode_named_actor_registry_.emplace(actor_name, actor_id);
    }
    ExecuteTaskLocalMode(task_spec);
  } else {
    int max_retries;
    if (actor_creation_options.max_restarts == -1) {
      max_retries = -1;
    } else {
      max_retries = std::max((int64_t)RayConfig::instance().actor_creation_min_retries(),
                             actor_creation_options.max_restarts);
    }
    task_manager_->AddPendingTask(rpc_address_, task_spec, CurrentCallSite(),
                                  max_retries);

    if (actor_name.empty()) {
      io_service_.post(
          [this, task_spec = std::move(task_spec)]() {
            RAY_UNUSED(actor_creator_->AsyncRegisterActor(
                task_spec, [this, task_spec](Status status) {
                  if (!status.ok()) {
                    RAY_LOG(ERROR)
                        << "Failed to register actor: " << task_spec.ActorCreationId()
                        << ". Error message: " << status.ToString();
                  } else {
                    RAY_UNUSED(direct_task_submitter_->SubmitTask(task_spec));
                  }
                }));
          },
          "ActorCreator.AsyncRegisterActor");
    } else {
      // For named actor, we still go through the sync way because for
      // functions like list actors these actors need to be there, especially
      // for local driver. But the current code all go through the gcs right now.
      auto status = actor_creator_->RegisterActor(task_spec);
      if (!status.ok()) {
        return status;
      }
      io_service_.post(
          [this, task_spec = std::move(task_spec)]() {
            RAY_UNUSED(direct_task_submitter_->SubmitTask(task_spec));
          },
          "CoreWorker.SubmitTask");
    }
  }
  return Status::OK();
}

Status CoreWorker::CreatePlacementGroup(
    const PlacementGroupCreationOptions &placement_group_creation_options,
    PlacementGroupID *return_placement_group_id) {
  std::shared_ptr<std::promise<Status>> status_promise =
      std::make_shared<std::promise<Status>>();
  const auto &bundles = placement_group_creation_options.bundles;
  for (const auto &bundle : bundles) {
    for (const auto &resource : bundle) {
      if (resource.first == kBundle_ResourceLabel) {
        std::ostringstream stream;
        stream << kBundle_ResourceLabel << " is a system reserved resource, which is not "
               << "allowed to be used in placement groupd ";
        return Status::Invalid(stream.str());
      }
    }
  }
  const PlacementGroupID placement_group_id = PlacementGroupID::FromRandom();
  PlacementGroupSpecBuilder builder;
  builder.SetPlacementGroupSpec(
      placement_group_id, placement_group_creation_options.name,
      placement_group_creation_options.bundles, placement_group_creation_options.strategy,
      placement_group_creation_options.is_detached, worker_context_.GetCurrentJobID(),
      worker_context_.GetCurrentActorID(), worker_context_.CurrentActorDetached());
  PlacementGroupSpecification placement_group_spec = builder.Build();
  *return_placement_group_id = placement_group_id;
  RAY_LOG(INFO) << "Submitting Placement Group creation to GCS: " << placement_group_id;
  RAY_UNUSED(gcs_client_->PlacementGroups().AsyncCreatePlacementGroup(
      placement_group_spec,
      [status_promise](const Status &status) { status_promise->set_value(status); }));
  auto status_future = status_promise->get_future();
  if (status_future.wait_for(std::chrono::seconds(
          RayConfig::instance().gcs_server_request_timeout_seconds())) !=
      std::future_status::ready) {
    std::ostringstream stream;
    stream << "There was timeout in creating the placement group of id "
           << placement_group_id
           << ". It is probably "
              "because GCS server is dead or there's a high load there.";
    return Status::TimedOut(stream.str());
  }
  return status_future.get();
}

Status CoreWorker::RemovePlacementGroup(const PlacementGroupID &placement_group_id) {
  std::shared_ptr<std::promise<Status>> status_promise =
      std::make_shared<std::promise<Status>>();
  // Synchronously wait for placement group removal.
  RAY_UNUSED(gcs_client_->PlacementGroups().AsyncRemovePlacementGroup(
      placement_group_id,
      [status_promise](const Status &status) { status_promise->set_value(status); }));
  auto status_future = status_promise->get_future();
  if (status_future.wait_for(std::chrono::seconds(
          RayConfig::instance().gcs_server_request_timeout_seconds())) !=
      std::future_status::ready) {
    std::ostringstream stream;
    stream << "There was timeout in removing the placement group of id "
           << placement_group_id
           << ". It is probably "
              "because GCS server is dead or there's a high load there.";
    return Status::TimedOut(stream.str());
  }
  return status_future.get();
}

Status CoreWorker::WaitPlacementGroupReady(const PlacementGroupID &placement_group_id,
                                           int timeout_seconds) {
  std::shared_ptr<std::promise<Status>> status_promise =
      std::make_shared<std::promise<Status>>();
  RAY_CHECK_OK(gcs_client_->PlacementGroups().AsyncWaitUntilReady(
      placement_group_id,
      [status_promise](const Status &status) { status_promise->set_value(status); }));
  auto status_future = status_promise->get_future();
  if (status_future.wait_for(std::chrono::seconds(timeout_seconds)) !=
      std::future_status::ready) {
    std::ostringstream stream;
    stream << "There was timeout in waiting for placement group " << placement_group_id
           << " creation.";
    return Status::TimedOut(stream.str());
  }
  return status_future.get();
}

std::vector<rpc::ObjectReference> CoreWorker::SubmitActorTask(
    const ActorID &actor_id, const RayFunction &function,
    const std::vector<std::unique_ptr<TaskArg>> &args, const TaskOptions &task_options) {
  auto actor_handle = actor_manager_->GetActorHandle(actor_id);

  // Add one for actor cursor object id for tasks.
  const int num_returns = task_options.num_returns + 1;

  // Build common task spec.
  TaskSpecBuilder builder;
  const auto next_task_index = worker_context_.GetNextTaskIndex();
  const TaskID actor_task_id = TaskID::ForActorTask(
      worker_context_.GetCurrentJobID(), worker_context_.GetCurrentTaskID(),
      next_task_index, actor_handle->GetActorID());
  const std::unordered_map<std::string, double> required_resources;
  const auto task_name = task_options.name.empty()
                             ? function.GetFunctionDescriptor()->DefaultTaskName()
                             : task_options.name;

  // Depth shouldn't matter for an actor task, but for consistency it should be
  // the same as the actor creation task's depth.
  int64_t depth = worker_context_.GetTaskDepth();
  BuildCommonTaskSpec(builder, actor_handle->CreationJobID(), actor_task_id, task_name,
                      worker_context_.GetCurrentTaskID(), next_task_index, GetCallerId(),
                      rpc_address_, function, args, num_returns, task_options.resources,
                      required_resources, std::make_pair(PlacementGroupID::Nil(), -1),
                      true,  /* placement_group_capture_child_tasks */
                      "",    /* debugger_breakpoint */
                      depth, /*depth*/
                      "{}",  /* serialized_runtime_env */
                      {},    /* runtime_env_uris */
                      task_options.concurrency_group_name);
  // NOTE: placement_group_capture_child_tasks and runtime_env will
  // be ignored in the actor because we should always follow the actor's option.

  // TODO(swang): Do we actually need to set this ObjectID?
  const ObjectID new_cursor = ObjectID::FromIndex(actor_task_id, num_returns);
  actor_handle->SetActorTaskSpec(builder, new_cursor);

  // Submit task.
  TaskSpecification task_spec = builder.Build();
  std::vector<rpc::ObjectReference> returned_refs;
  if (options_.is_local_mode) {
    returned_refs = ExecuteTaskLocalMode(task_spec, actor_id);
  } else {
    returned_refs = task_manager_->AddPendingTask(
        rpc_address_, task_spec, CurrentCallSite(), actor_handle->MaxTaskRetries());
    io_service_.post(
        [this, task_spec]() {
          RAY_UNUSED(direct_actor_submitter_->SubmitTask(task_spec));
        },
        "CoreWorker.SubmitActorTask");
  }
  return returned_refs;
}

Status CoreWorker::CancelTask(const ObjectID &object_id, bool force_kill,
                              bool recursive) {
  if (actor_manager_->CheckActorHandleExists(object_id.TaskId().ActorId())) {
    return Status::Invalid("Actor task cancellation is not supported.");
  }
  rpc::Address obj_addr;
  if (!reference_counter_->GetOwner(object_id, &obj_addr)) {
    return Status::Invalid("No owner found for object.");
  }
  if (obj_addr.SerializeAsString() != rpc_address_.SerializeAsString()) {
    return direct_task_submitter_->CancelRemoteTask(object_id, obj_addr, force_kill,
                                                    recursive);
  }

  auto task_spec = task_manager_->GetTaskSpec(object_id.TaskId());
  if (task_spec.has_value() && !task_spec.value().IsActorCreationTask()) {
    return direct_task_submitter_->CancelTask(task_spec.value(), force_kill, recursive);
  }
  return Status::OK();
}

Status CoreWorker::CancelChildren(const TaskID &task_id, bool force_kill) {
  bool recursive_success = true;
  for (const auto &child_id : task_manager_->GetPendingChildrenTasks(task_id)) {
    auto child_spec = task_manager_->GetTaskSpec(child_id);
    if (child_spec.has_value()) {
      auto result =
          direct_task_submitter_->CancelTask(child_spec.value(), force_kill, true);
      recursive_success = recursive_success && result.ok();
    } else {
      recursive_success = false;
    }
  }
  if (recursive_success) {
    return Status::OK();
  } else {
    return Status::UnknownError("Recursive task cancelation failed--check warning logs.");
  }
}

Status CoreWorker::KillActor(const ActorID &actor_id, bool force_kill, bool no_restart) {
  if (options_.is_local_mode) {
    return KillActorLocalMode(actor_id);
  }
  std::promise<Status> p;
  auto f = p.get_future();
  io_service_.post([this, p = &p, actor_id, force_kill, no_restart]() {
    auto cb = [this, p, actor_id, force_kill, no_restart](Status status) mutable {
      if (status.ok()) {
        RAY_CHECK_OK(gcs_client_->Actors().AsyncKillActor(actor_id, force_kill,
                                                          no_restart, nullptr));
      }
      p->set_value(std::move(status));
    };
    if (actor_creator_->IsActorInRegistering(actor_id)) {
      actor_creator_->AsyncWaitForActorRegisterFinish(actor_id, std::move(cb));
    } else if (actor_manager_->CheckActorHandleExists(actor_id)) {
      cb(Status::OK());
    } else {
      std::stringstream stream;
      stream << "Failed to find a corresponding actor handle for " << actor_id;
      cb(Status::Invalid(stream.str()));
    }
  });
  const auto &status = f.get();
  actor_manager_->OnActorKilled(actor_id);
  return status;
}

Status CoreWorker::KillActorLocalMode(const ActorID &actor_id) {
  // KillActor doesn't do anything in local mode. We only remove named actor entry if
  // exists.
  for (auto it = local_mode_named_actor_registry_.begin();
       it != local_mode_named_actor_registry_.end();) {
    auto current = it++;
    if (current->second == actor_id) {
      local_mode_named_actor_registry_.erase(current);
    }
  }
  return Status::OK();
}

void CoreWorker::RemoveActorHandleReference(const ActorID &actor_id) {
  ObjectID actor_handle_id = ObjectID::ForActorHandle(actor_id);
  reference_counter_->RemoveLocalReference(actor_handle_id, nullptr);
}

ActorID CoreWorker::DeserializeAndRegisterActorHandle(const std::string &serialized,
                                                      const ObjectID &outer_object_id) {
  std::unique_ptr<ActorHandle> actor_handle(new ActorHandle(serialized));
  return actor_manager_->RegisterActorHandle(std::move(actor_handle), outer_object_id,
                                             CurrentCallSite(), rpc_address_);
}

Status CoreWorker::SerializeActorHandle(const ActorID &actor_id, std::string *output,
                                        ObjectID *actor_handle_id) const {
  auto actor_handle = actor_manager_->GetActorHandle(actor_id);
  actor_handle->Serialize(output);
  *actor_handle_id = ObjectID::ForActorHandle(actor_id);
  return Status::OK();
}

std::shared_ptr<const ActorHandle> CoreWorker::GetActorHandle(
    const ActorID &actor_id) const {
  return actor_manager_->GetActorHandle(actor_id);
}

std::pair<std::shared_ptr<const ActorHandle>, Status> CoreWorker::GetNamedActorHandle(
    const std::string &name, const std::string &ray_namespace) {
  RAY_CHECK(!name.empty());
  if (options_.is_local_mode) {
    return GetNamedActorHandleLocalMode(name);
  }

  return actor_manager_->GetNamedActorHandle(
      name, ray_namespace.empty() ? job_config_->ray_namespace() : ray_namespace,
      CurrentCallSite(), rpc_address_);
}

std::pair<std::vector<std::pair<std::string, std::string>>, Status>
CoreWorker::ListNamedActors(bool all_namespaces) {
  if (options_.is_local_mode) {
    return ListNamedActorsLocalMode();
  }

  std::vector<std::pair<std::string, std::string>> actors;

  // This call needs to be blocking because we can't return until we get the
  // response from the RPC.
  std::shared_ptr<std::promise<void>> ready_promise =
      std::make_shared<std::promise<void>>(std::promise<void>());
  const auto &ray_namespace = job_config_->ray_namespace();
  RAY_CHECK_OK(gcs_client_->Actors().AsyncListNamedActors(
      all_namespaces, ray_namespace,
      [&actors, ready_promise](const std::vector<rpc::NamedActorInfo> &result) {
        for (const auto &actor_info : result) {
          actors.push_back(std::make_pair(actor_info.ray_namespace(), actor_info.name()));
        }
        ready_promise->set_value();
      }));

  // Block until the RPC completes. Set a timeout to avoid hangs if the
  // GCS service crashes.
  Status status;
  if (ready_promise->get_future().wait_for(std::chrono::seconds(
          RayConfig::instance().gcs_server_request_timeout_seconds())) !=
      std::future_status::ready) {
    std::ostringstream stream;
    stream << "There was timeout in getting the list of named actors, "
              "probably because the GCS server is dead or under high load .";
    return std::make_pair(actors, Status::TimedOut(stream.str()));
  } else {
    status = Status::OK();
  }

  return std::make_pair(actors, status);
}

std::pair<std::shared_ptr<const ActorHandle>, Status>
CoreWorker::GetNamedActorHandleLocalMode(const std::string &name) {
  auto it = local_mode_named_actor_registry_.find(name);
  if (it == local_mode_named_actor_registry_.end()) {
    std::ostringstream stream;
    stream << "Failed to look up actor with name '" << name;
    return std::make_pair(nullptr, Status::NotFound(stream.str()));
  }

  return std::make_pair(GetActorHandle(it->second), Status::OK());
}

std::pair<std::vector<std::pair<std::string, std::string>>, Status>
CoreWorker::ListNamedActorsLocalMode() {
  std::vector<std::pair<std::string, std::string>> actors;
  for (auto it = local_mode_named_actor_registry_.begin();
       it != local_mode_named_actor_registry_.end(); it++) {
    actors.push_back(std::make_pair(/*namespace=*/"", it->first));
  }
  return std::make_pair(actors, Status::OK());
}

const ResourceMappingType CoreWorker::GetResourceIDs() const {
  absl::MutexLock lock(&mutex_);
  return *resource_ids_;
}

std::unique_ptr<worker::ProfileEvent> CoreWorker::CreateProfileEvent(
    const std::string &event_type) {
  return std::make_unique<worker::ProfileEvent>(profiler_, event_type);
}

void CoreWorker::RunTaskExecutionLoop() { task_execution_service_.run(); }

Status CoreWorker::AllocateReturnObject(const ObjectID &object_id,
                                        const size_t &data_size,
                                        const std::shared_ptr<Buffer> &metadata,
                                        const std::vector<ObjectID> &contained_object_ids,
                                        int64_t &task_output_inlined_bytes,
                                        std::shared_ptr<RayObject> *return_object) {
  rpc::Address owner_address(options_.is_local_mode
                                 ? rpc::Address()
                                 : worker_context_.GetCurrentTask()->CallerAddress());

  bool object_already_exists = false;
  std::shared_ptr<Buffer> data_buffer;
  if (data_size > 0) {
    RAY_LOG(DEBUG) << "Creating return object " << object_id;
    // Mark this object as containing other object IDs. The ref counter will
    // keep the inner IDs in scope until the outer one is out of scope.
    if (!contained_object_ids.empty() && !options_.is_local_mode) {
      reference_counter_->AddNestedObjectIds(object_id, contained_object_ids,
                                             owner_address);
    }

    // Allocate a buffer for the return object.
    if (options_.is_local_mode ||
        (static_cast<int64_t>(data_size) < max_direct_call_object_size_ &&
         // ensure we don't exceed the limit if we allocate this object inline.
         (task_output_inlined_bytes + static_cast<int64_t>(data_size) <=
          RayConfig::instance().task_rpc_inlined_bytes_limit()))) {
      data_buffer = std::make_shared<LocalMemoryBuffer>(data_size);
      task_output_inlined_bytes += static_cast<int64_t>(data_size);
    } else {
      RAY_RETURN_NOT_OK(CreateExisting(metadata, data_size, object_id, owner_address,
                                       &data_buffer,
                                       /*created_by_worker=*/true));
      object_already_exists = !data_buffer;
    }
  }
  // Leave the return object as a nullptr if the object already exists.
  if (!object_already_exists) {
    auto contained_refs = GetObjectRefs(contained_object_ids);
    *return_object =
        std::make_shared<RayObject>(data_buffer, metadata, std::move(contained_refs));
  }

  return Status::OK();
}

Status CoreWorker::ExecuteTask(const TaskSpecification &task_spec,
                               const std::shared_ptr<ResourceMappingType> &resource_ids,
                               std::vector<std::shared_ptr<RayObject>> *return_objects,
                               ReferenceCounter::ReferenceTableProto *borrowed_refs,
                               bool *is_application_level_error) {
  RAY_LOG(DEBUG) << "Executing task, task info = " << task_spec.DebugString();
  task_queue_length_ -= 1;
  num_executed_tasks_ += 1;

  // Modify the worker's per function counters.
  std::string func_name = task_spec.FunctionDescriptor()->CallString();
  {
    absl::MutexLock l(&task_counter_.tasks_counter_mutex_);
    task_counter_.Add(TaskCounter::kPending, func_name, -1);
    task_counter_.Add(TaskCounter::kRunning, func_name, 1);
  }

  if (!options_.is_local_mode) {
    worker_context_.SetCurrentTask(task_spec);
    SetCurrentTaskId(task_spec.TaskId());
  }
  {
    absl::MutexLock lock(&mutex_);
    current_task_ = task_spec;
    if (resource_ids) {
      resource_ids_ = resource_ids;
    }
  }

  RayFunction func{task_spec.GetLanguage(), task_spec.FunctionDescriptor()};

  std::vector<std::shared_ptr<RayObject>> args;
  std::vector<rpc::ObjectReference> arg_refs;
  // This includes all IDs that were passed by reference and any IDs that were
  // inlined in the task spec. These references will be pinned during the task
  // execution and unpinned once the task completes. We will notify the caller
  // about any IDs that we are still borrowing by the time the task completes.
  std::vector<ObjectID> borrowed_ids;
  RAY_CHECK_OK(GetAndPinArgsForExecutor(task_spec, &args, &arg_refs, &borrowed_ids));

  std::vector<ObjectID> return_ids;
  for (size_t i = 0; i < task_spec.NumReturns(); i++) {
    return_ids.push_back(task_spec.ReturnId(i));
  }

  Status status;
  TaskType task_type = TaskType::NORMAL_TASK;
  if (task_spec.IsActorCreationTask()) {
    RAY_CHECK(return_ids.size() > 0);
    return_ids.pop_back();
    task_type = TaskType::ACTOR_CREATION_TASK;
    SetActorId(task_spec.ActorCreationId());
    {
      std::unique_ptr<ActorHandle> self_actor_handle(
          new ActorHandle(task_spec.GetSerializedActorHandle()));
      // Register the handle to the current actor itself.
      actor_manager_->RegisterActorHandle(std::move(self_actor_handle), ObjectID::Nil(),
                                          CurrentCallSite(), rpc_address_,
                                          /*is_self=*/true);
    }
    RAY_LOG(INFO) << "Creating actor: " << task_spec.ActorCreationId();
  } else if (task_spec.IsActorTask()) {
    RAY_CHECK(return_ids.size() > 0);
    return_ids.pop_back();
    task_type = TaskType::ACTOR_TASK;
  }

  // Because we support concurrent actor calls, we need to update the
  // worker ID for the current thread.
  CoreWorkerProcess::SetCurrentThreadWorkerId(GetWorkerID());

  std::shared_ptr<LocalMemoryBuffer> creation_task_exception_pb_bytes = nullptr;

  std::vector<ConcurrencyGroup> defined_concurrency_groups = {};
  std::string name_of_concurrency_group_to_execute;
  if (task_spec.IsActorCreationTask()) {
    defined_concurrency_groups = task_spec.ConcurrencyGroups();
  } else if (task_spec.IsActorTask()) {
    name_of_concurrency_group_to_execute = task_spec.ConcurrencyGroupName();
  }

  status = options_.task_execution_callback(
      task_type, task_spec.GetName(), func,
      task_spec.GetRequiredResources().GetResourceUnorderedMap(), args, arg_refs,
      return_ids, task_spec.GetDebuggerBreakpoint(), return_objects,
      creation_task_exception_pb_bytes, is_application_level_error,
      defined_concurrency_groups, name_of_concurrency_group_to_execute);

  // Get the reference counts for any IDs that we borrowed during this task,
  // remove the local reference for these IDs, and return the ref count info to
  // the caller. This will notify the caller of any IDs that we (or a nested
  // task) are still borrowing. It will also notify the caller of any new IDs
  // that were contained in a borrowed ID that we (or a nested task) are now
  // borrowing.
  std::vector<ObjectID> deleted;
  if (!borrowed_ids.empty()) {
    reference_counter_->PopAndClearLocalBorrowers(borrowed_ids, borrowed_refs, &deleted);
  }
  memory_store_->Delete(deleted);

  if (task_spec.IsNormalTask() && reference_counter_->NumObjectIDsInScope() != 0) {
    RAY_LOG(DEBUG)
        << "There were " << reference_counter_->NumObjectIDsInScope()
        << " ObjectIDs left in scope after executing task " << task_spec.TaskId()
        << ". This is either caused by keeping references to ObjectIDs in Python "
           "between "
           "tasks (e.g., in global variables) or indicates a problem with Ray's "
           "reference counting, and may cause problems in the object store.";
  }

  if (!options_.is_local_mode) {
    SetCurrentTaskId(TaskID::Nil());
    worker_context_.ResetCurrentTask();
  }
  {
    absl::MutexLock lock(&mutex_);
    current_task_ = TaskSpecification();
    if (task_spec.IsNormalTask()) {
      resource_ids_.reset(new ResourceMappingType());
    }
  }

  // Modify the worker's per function counters.
  {
    absl::MutexLock l(&task_counter_.tasks_counter_mutex_);
    task_counter_.Add(TaskCounter::kRunning, func_name, -1);
    task_counter_.Add(TaskCounter::kFinished, func_name, 1);
  }

  RAY_LOG(DEBUG) << "Finished executing task " << task_spec.TaskId()
                 << ", status=" << status;
  if (status.IsCreationTaskError()) {
    Exit(rpc::WorkerExitType::CREATION_TASK_ERROR, creation_task_exception_pb_bytes);
  } else if (status.IsIntentionalSystemExit()) {
    Exit(rpc::WorkerExitType::INTENDED_EXIT, creation_task_exception_pb_bytes);
  } else if (status.IsUnexpectedSystemExit()) {
    Exit(rpc::WorkerExitType::SYSTEM_ERROR_EXIT, creation_task_exception_pb_bytes);
  } else if (!status.ok()) {
    RAY_LOG(FATAL) << "Unexpected task status type : " << status;
  }

  return status;
}

Status CoreWorker::SealReturnObject(const ObjectID &return_id,
                                    std::shared_ptr<RayObject> return_object) {
  Status status = Status::OK();
  if (!return_object) {
    return status;
  }
  std::unique_ptr<rpc::Address> caller_address =
      options_.is_local_mode ? nullptr
                             : std::make_unique<rpc::Address>(
                                   worker_context_.GetCurrentTask()->CallerAddress());
  if (return_object->GetData() != nullptr && return_object->GetData()->IsPlasmaBuffer()) {
    status = SealExisting(return_id, /*pin_object=*/true, std::move(caller_address));
    if (!status.ok()) {
      RAY_LOG(FATAL) << "Failed to seal object " << return_id
                     << " in store: " << status.message();
    }
  }
  return status;
}

std::vector<rpc::ObjectReference> CoreWorker::ExecuteTaskLocalMode(
    const TaskSpecification &task_spec, const ActorID &actor_id) {
  auto resource_ids = std::make_shared<ResourceMappingType>();
  auto return_objects = std::vector<std::shared_ptr<RayObject>>();
  auto borrowed_refs = ReferenceCounter::ReferenceTableProto();

  std::vector<rpc::ObjectReference> returned_refs;
  size_t num_returns = task_spec.NumReturns();
  if (task_spec.IsActorTask()) {
    num_returns--;
  }
  for (size_t i = 0; i < num_returns; i++) {
    if (!task_spec.IsActorCreationTask()) {
      reference_counter_->AddOwnedObject(task_spec.ReturnId(i),
                                         /*inner_ids=*/{}, rpc_address_,
                                         CurrentCallSite(), -1,
                                         /*is_reconstructable=*/false);
    }
    rpc::ObjectReference ref;
    ref.set_object_id(task_spec.ReturnId(i).Binary());
    ref.mutable_owner_address()->CopyFrom(task_spec.CallerAddress());
    returned_refs.push_back(std::move(ref));
  }
  auto old_id = GetActorId();
  SetActorId(actor_id);
  bool is_application_level_error;
  RAY_UNUSED(ExecuteTask(task_spec, resource_ids, &return_objects, &borrowed_refs,
                         &is_application_level_error));
  SetActorId(old_id);
  return returned_refs;
}

Status CoreWorker::GetAndPinArgsForExecutor(const TaskSpecification &task,
                                            std::vector<std::shared_ptr<RayObject>> *args,
                                            std::vector<rpc::ObjectReference> *arg_refs,
                                            std::vector<ObjectID> *borrowed_ids) {
  auto num_args = task.NumArgs();
  args->resize(num_args);
  arg_refs->resize(num_args);

  absl::flat_hash_set<ObjectID> by_ref_ids;
  absl::flat_hash_map<ObjectID, std::vector<size_t>> by_ref_indices;

  for (size_t i = 0; i < task.NumArgs(); ++i) {
    if (task.ArgByRef(i)) {
      // We need to put an OBJECT_IN_PLASMA error here so the subsequent call to Get()
      // properly redirects to the plasma store.
      if (!options_.is_local_mode) {
        RAY_UNUSED(memory_store_->Put(RayObject(rpc::ErrorType::OBJECT_IN_PLASMA),
                                      task.ArgId(i)));
      }
      const auto &arg_ref = task.ArgRef(i);
      const auto arg_id = ObjectID::FromBinary(arg_ref.object_id());
      by_ref_ids.insert(arg_id);
      auto it = by_ref_indices.find(arg_id);
      if (it == by_ref_indices.end()) {
        by_ref_indices.emplace(arg_id, std::vector<size_t>({i}));
      } else {
        it->second.push_back(i);
      }
      arg_refs->at(i) = arg_ref;
      // Pin all args passed by reference for the duration of the task.  This
      // ensures that when the task completes, we can retrieve metadata about
      // any borrowed ObjectIDs that were serialized in the argument's value.
      RAY_LOG(DEBUG) << "Incrementing ref for argument ID " << arg_id;
      reference_counter_->AddLocalReference(arg_id, task.CallSiteString());
      // Attach the argument's owner's address. This is needed to retrieve the
      // value from plasma.
      reference_counter_->AddBorrowedObject(arg_id, ObjectID::Nil(),
                                            task.ArgRef(i).owner_address());
      borrowed_ids->push_back(arg_id);
    } else {
      // A pass-by-value argument.
      std::shared_ptr<LocalMemoryBuffer> data = nullptr;
      if (task.ArgDataSize(i)) {
        data = std::make_shared<LocalMemoryBuffer>(const_cast<uint8_t *>(task.ArgData(i)),
                                                   task.ArgDataSize(i));
      }
      std::shared_ptr<LocalMemoryBuffer> metadata = nullptr;
      if (task.ArgMetadataSize(i)) {
        metadata = std::make_shared<LocalMemoryBuffer>(
            const_cast<uint8_t *>(task.ArgMetadata(i)), task.ArgMetadataSize(i));
      }
      // NOTE: this is a workaround to avoid an extra copy for Java workers.
      // Python workers need this copy to pass test case
      // test_inline_arg_memory_corruption.
      bool copy_data = options_.language == Language::PYTHON;
      args->at(i) =
          std::make_shared<RayObject>(data, metadata, task.ArgInlinedRefs(i), copy_data);
      arg_refs->at(i).set_object_id(ObjectID::Nil().Binary());
      // The task borrows all ObjectIDs that were serialized in the inlined
      // arguments. The task will receive references to these IDs, so it is
      // possible for the task to continue borrowing these arguments by the
      // time it finishes.
      for (const auto &inlined_ref : task.ArgInlinedRefs(i)) {
        const auto inlined_id = ObjectID::FromBinary(inlined_ref.object_id());
        RAY_LOG(DEBUG) << "Incrementing ref for borrowed ID " << inlined_id;
        // We do not need to add the ownership information here because it will
        // get added once the language frontend deserializes the value, before
        // the ObjectID can be used.
        reference_counter_->AddLocalReference(inlined_id, task.CallSiteString());
        borrowed_ids->push_back(inlined_id);
      }
    }
  }

  // Fetch by-reference arguments directly from the plasma store.
  bool got_exception = false;
  absl::flat_hash_map<ObjectID, std::shared_ptr<RayObject>> result_map;
  if (options_.is_local_mode) {
    RAY_RETURN_NOT_OK(
        memory_store_->Get(by_ref_ids, -1, worker_context_, &result_map, &got_exception));
  } else {
    RAY_RETURN_NOT_OK(plasma_store_provider_->Get(by_ref_ids, -1, worker_context_,
                                                  &result_map, &got_exception));
  }
  for (const auto &it : result_map) {
    for (size_t idx : by_ref_indices[it.first]) {
      args->at(idx) = it.second;
    }
  }

  return Status::OK();
}

void CoreWorker::HandlePushTask(const rpc::PushTaskRequest &request,
                                rpc::PushTaskReply *reply,
                                rpc::SendReplyCallback send_reply_callback) {
  if (HandleWrongRecipient(WorkerID::FromBinary(request.intended_worker_id()),
                           send_reply_callback)) {
    return;
  }

  // Increment the task_queue_length and per function counter.
  task_queue_length_ += 1;
  std::string func_name =
      FunctionDescriptorBuilder::FromProto(request.task_spec().function_descriptor())
          ->CallString();
  {
    absl::MutexLock l(&task_counter_.tasks_counter_mutex_);
    task_counter_.Add(TaskCounter::kPending, func_name, 1);
  }

  // For actor tasks, we just need to post a HandleActorTask instance to the task
  // execution service.
  if (request.task_spec().type() == TaskType::ACTOR_TASK) {
    task_execution_service_.post(
        [this, request, reply, send_reply_callback = std::move(send_reply_callback)] {
          // We have posted an exit task onto the main event loop,
          // so shouldn't bother executing any further work.
          if (exiting_) return;
          direct_task_receiver_->HandleTask(request, reply, send_reply_callback);
        },
        "CoreWorker.HandlePushTaskActor");
  } else {
    // Normal tasks are enqueued here, and we post a RunNormalTasksFromQueue instance to
    // the task execution service.
    direct_task_receiver_->HandleTask(request, reply, send_reply_callback);
    task_execution_service_.post(
        [=] {
          // We have posted an exit task onto the main event loop,
          // so shouldn't bother executing any further work.
          if (exiting_) return;
          direct_task_receiver_->RunNormalTasksFromQueue();
        },
        "CoreWorker.HandlePushTask");
  }
}

void CoreWorker::HandleStealTasks(const rpc::StealTasksRequest &request,
                                  rpc::StealTasksReply *reply,
                                  rpc::SendReplyCallback send_reply_callback) {
  direct_task_receiver_->HandleStealTasks(request, reply, send_reply_callback);
}

void CoreWorker::HandleDirectActorCallArgWaitComplete(
    const rpc::DirectActorCallArgWaitCompleteRequest &request,
    rpc::DirectActorCallArgWaitCompleteReply *reply,
    rpc::SendReplyCallback send_reply_callback) {
  if (HandleWrongRecipient(WorkerID::FromBinary(request.intended_worker_id()),
                           send_reply_callback)) {
    return;
  }

  // Post on the task execution event loop since this may trigger the
  // execution of a task that is now ready to run.
  task_execution_service_.post(
      [=] {
        RAY_LOG(DEBUG) << "Arg wait complete for tag " << request.tag();
        task_argument_waiter_->OnWaitComplete(request.tag());
      },
      "CoreWorker.ArgWaitComplete");

  send_reply_callback(Status::OK(), nullptr, nullptr);
}

void CoreWorker::HandleGetObjectStatus(const rpc::GetObjectStatusRequest &request,
                                       rpc::GetObjectStatusReply *reply,
                                       rpc::SendReplyCallback send_reply_callback) {
  if (HandleWrongRecipient(WorkerID::FromBinary(request.owner_worker_id()),
                           send_reply_callback)) {
    RAY_LOG(INFO) << "Handling GetObjectStatus for object produced by a previous worker "
                     "with the same address";
    return;
  }

  ObjectID object_id = ObjectID::FromBinary(request.object_id());
  RAY_LOG(DEBUG) << "Received GetObjectStatus " << object_id;
  // Acquire a reference to the object. This prevents the object from being
  // evicted out from under us while we check the object status and start the
  // Get.
  AddLocalReference(object_id, "<temporary (get object status)>");

  rpc::Address owner_address;
  auto has_owner = reference_counter_->GetOwner(object_id, &owner_address);
  if (!has_owner) {
    // We owned this object, but the object has gone out of scope.
    reply->set_status(rpc::GetObjectStatusReply::OUT_OF_SCOPE);
    send_reply_callback(Status::OK(), nullptr, nullptr);
  } else {
    RAY_CHECK(owner_address.worker_id() == request.owner_worker_id());
    bool is_freed = reference_counter_->IsPlasmaObjectFreed(object_id);

    // Send the reply once the value has become available. The value is
    // guaranteed to become available eventually because we own the object and
    // its ref count is > 0.
    memory_store_->GetAsync(object_id, [this, object_id, reply, send_reply_callback,
                                        is_freed](std::shared_ptr<RayObject> obj) {
      if (is_freed) {
        reply->set_status(rpc::GetObjectStatusReply::FREED);
      } else {
        PopulateObjectStatus(object_id, obj, reply);
      }
      send_reply_callback(Status::OK(), nullptr, nullptr);
    });
  }

  RemoveLocalReference(object_id);
}

void CoreWorker::PopulateObjectStatus(const ObjectID &object_id,
                                      std::shared_ptr<RayObject> obj,
                                      rpc::GetObjectStatusReply *reply) {
  // If obj is the concrete object value, it is small, so we
  // send the object back to the caller in the GetObjectStatus
  // reply, bypassing a Plasma put and object transfer. If obj
  // is an indicator that the object is in Plasma, we set an
  // in_plasma indicator on the message, and the caller will
  // have to facilitate a Plasma object transfer to get the
  // object value.
  auto *object = reply->mutable_object();
  if (obj->HasData()) {
    const auto &data = obj->GetData();
    object->set_data(data->Data(), data->Size());
  }
  if (obj->HasMetadata()) {
    const auto &metadata = obj->GetMetadata();
    object->set_metadata(metadata->Data(), metadata->Size());
  }
  for (const auto &nested_ref : obj->GetNestedRefs()) {
    object->add_nested_inlined_refs()->CopyFrom(nested_ref);
  }
  reply->set_status(rpc::GetObjectStatusReply::CREATED);
  // Set locality data.
  const auto &locality_data = reference_counter_->GetLocalityData(object_id);
  if (locality_data.has_value()) {
    for (const auto &node_id : locality_data.value().nodes_containing_object) {
      reply->add_node_ids(node_id.Binary());
    }
    reply->set_object_size(locality_data.value().object_size);
  }
}

void CoreWorker::HandleWaitForActorOutOfScope(
    const rpc::WaitForActorOutOfScopeRequest &request,
    rpc::WaitForActorOutOfScopeReply *reply, rpc::SendReplyCallback send_reply_callback) {
  // Currently WaitForActorOutOfScope is only used when GCS actor service is enabled.
  if (HandleWrongRecipient(WorkerID::FromBinary(request.intended_worker_id()),
                           send_reply_callback)) {
    return;
  }

  // Send a response to trigger cleaning up the actor state once the handle is
  // no longer in scope.
  auto respond = [send_reply_callback](const ActorID &actor_id) {
    RAY_LOG(DEBUG) << "Replying to HandleWaitForActorOutOfScope for " << actor_id;
    send_reply_callback(Status::OK(), nullptr, nullptr);
  };

  const auto actor_id = ActorID::FromBinary(request.actor_id());
  if (actor_creator_->IsActorInRegistering(actor_id)) {
    actor_creator_->AsyncWaitForActorRegisterFinish(
        actor_id, [this, actor_id, respond = std::move(respond)](auto status) {
          if (!status.ok()) {
            respond(actor_id);
          } else {
            RAY_LOG(DEBUG) << "Received HandleWaitForActorOutOfScope for " << actor_id;
            actor_manager_->WaitForActorOutOfScope(actor_id, std::move(respond));
          }
        });
  } else {
    RAY_LOG(DEBUG) << "Received HandleWaitForActorOutOfScope for " << actor_id;
    actor_manager_->WaitForActorOutOfScope(actor_id, std::move(respond));
  }
}

void CoreWorker::ProcessSubscribeForObjectEviction(
    const rpc::WorkerObjectEvictionSubMessage &message) {
  // Send a response to trigger unpinning the object when it is no longer in scope.
  auto unpin_object = [this](const ObjectID &object_id) {
    RAY_LOG(DEBUG) << "Object " << object_id << " is deleted. Unpinning the object.";

    rpc::PubMessage pub_message;
    pub_message.set_key_id(object_id.Binary());
    pub_message.set_channel_type(rpc::ChannelType::WORKER_OBJECT_EVICTION);
    pub_message.mutable_worker_object_eviction_message()->set_object_id(
        object_id.Binary());

    object_info_publisher_->Publish(pub_message);
  };

  const auto object_id = ObjectID::FromBinary(message.object_id());
  const auto intended_worker_id = WorkerID::FromBinary(message.intended_worker_id());
  if (intended_worker_id != worker_context_.GetWorkerID()) {
    RAY_LOG(INFO) << "The SubscribeForObjectEviction message for object id " << object_id
                  << " is for " << intended_worker_id << ", but the current worker id is "
                  << worker_context_.GetWorkerID() << ". The RPC will be no-op.";
    unpin_object(object_id);
    return;
  }

  // Returns true if the object was present and the callback was added. It might have
  // already been evicted by the time we get this request, in which case we should
  // respond immediately so the raylet unpins the object.
  if (!reference_counter_->SetDeleteCallback(object_id, unpin_object)) {
    // If the object is already evicted (callback cannot be set), unregister the
    // subscription & publish the message so that the subscriber knows it.
    unpin_object(object_id);
    RAY_LOG(DEBUG) << "Reference for object " << object_id << " has already been freed.";
  }
}

void CoreWorker::ProcessSubscribeMessage(const rpc::SubMessage &sub_message,
                                         rpc::ChannelType channel_type,
                                         const std::string &key_id,
                                         const NodeID &subscriber_id) {
  object_info_publisher_->RegisterSubscription(channel_type, subscriber_id, key_id);

  if (sub_message.has_worker_object_eviction_message()) {
    ProcessSubscribeForObjectEviction(sub_message.worker_object_eviction_message());
  } else if (sub_message.has_worker_ref_removed_message()) {
    ProcessSubscribeForRefRemoved(sub_message.worker_ref_removed_message());
  } else if (sub_message.has_worker_object_locations_message()) {
    ProcessSubscribeObjectLocations(sub_message.worker_object_locations_message());
  } else {
    RAY_LOG(FATAL)
        << "Invalid command has received: "
        << static_cast<int>(sub_message.sub_message_one_of_case())
        << " has received. If you see this message, please report to Ray Github.";
  }
}

void CoreWorker::ProcessPubsubCommands(const Commands &commands,
                                       const NodeID &subscriber_id) {
  for (const auto &command : commands) {
    if (command.has_unsubscribe_message()) {
      object_info_publisher_->UnregisterSubscription(command.channel_type(),
                                                     subscriber_id, command.key_id());
    } else if (command.has_subscribe_message()) {
      ProcessSubscribeMessage(command.subscribe_message(), command.channel_type(),
                              command.key_id(), subscriber_id);
    } else {
      RAY_LOG(FATAL) << "Invalid command has received, "
                     << static_cast<int>(command.command_message_one_of_case())
                     << ". If you see this message, please "
                        "report to Ray "
                        "Github.";
    }
  }
}

void CoreWorker::HandlePubsubLongPolling(const rpc::PubsubLongPollingRequest &request,
                                         rpc::PubsubLongPollingReply *reply,
                                         rpc::SendReplyCallback send_reply_callback) {
  const auto subscriber_id = NodeID::FromBinary(request.subscriber_id());
  RAY_LOG(DEBUG) << "Got a long polling request from a node " << subscriber_id;
  object_info_publisher_->ConnectToSubscriber(subscriber_id, reply,
                                              std::move(send_reply_callback));
}

void CoreWorker::HandlePubsubCommandBatch(const rpc::PubsubCommandBatchRequest &request,
                                          rpc::PubsubCommandBatchReply *reply,
                                          rpc::SendReplyCallback send_reply_callback) {
  const auto subscriber_id = NodeID::FromBinary(request.subscriber_id());
  ProcessPubsubCommands(request.commands(), subscriber_id);
  send_reply_callback(Status::OK(), nullptr, nullptr);
}

void CoreWorker::HandleUpdateObjectLocationBatch(
    const rpc::UpdateObjectLocationBatchRequest &request,
    rpc::UpdateObjectLocationBatchReply *reply,
    rpc::SendReplyCallback send_reply_callback) {
  const auto &worker_id = request.intended_worker_id();
  if (HandleWrongRecipient(WorkerID::FromBinary(worker_id), send_reply_callback)) {
    return;
  }
  const auto &node_id = NodeID::FromBinary(request.node_id());
  const auto &object_location_states = request.object_location_states();

  for (const auto &object_location_state : object_location_states) {
    const auto &object_id = ObjectID::FromBinary(object_location_state.object_id());
    const auto &state = object_location_state.state();

    if (state == rpc::ObjectLocationState::ADDED) {
      AddObjectLocationOwner(object_id, node_id);
    } else if (state == rpc::ObjectLocationState::REMOVED) {
      RemoveObjectLocationOwner(object_id, node_id);
    } else {
      RAY_LOG(FATAL) << "Invalid object location state " << state
                     << " has been received.";
    }
  }

  send_reply_callback(Status::OK(), /*success_callback_on_reply*/ nullptr,
                      /*failure_callback_on_reply*/ nullptr);
}

void CoreWorker::AddObjectLocationOwner(const ObjectID &object_id,
                                        const NodeID &node_id) {
  auto reference_exists = reference_counter_->AddObjectLocation(object_id, node_id);
  if (!reference_exists) {
    RAY_LOG(DEBUG) << "Object " + object_id.Hex() + " not found";
  }
}

void CoreWorker::RemoveObjectLocationOwner(const ObjectID &object_id,
                                           const NodeID &node_id) {
  auto reference_exists = reference_counter_->RemoveObjectLocation(object_id, node_id);
  if (!reference_exists) {
    RAY_LOG(DEBUG) << "Object " + object_id.Hex() + " not found";
  }
}

void CoreWorker::ProcessSubscribeObjectLocations(
    const rpc::WorkerObjectLocationsSubMessage &message) {
  const auto intended_worker_id = WorkerID::FromBinary(message.intended_worker_id());
  const auto object_id = ObjectID::FromBinary(message.object_id());

  if (intended_worker_id != worker_context_.GetWorkerID()) {
    RAY_LOG(INFO) << "The ProcessSubscribeObjectLocations message is for "
                  << intended_worker_id << ", but the current worker id is "
                  << worker_context_.GetWorkerID() << ". The RPC will be no-op.";
    object_info_publisher_->PublishFailure(
        rpc::ChannelType::WORKER_OBJECT_LOCATIONS_CHANNEL, object_id.Binary());
    return;
  }

  // Publish the first object location snapshot when subscribed for the first time.
  reference_counter_->PublishObjectLocationSnapshot(object_id);
}

void CoreWorker::HandleGetObjectLocationsOwner(
    const rpc::GetObjectLocationsOwnerRequest &request,
    rpc::GetObjectLocationsOwnerReply *reply,
    rpc::SendReplyCallback send_reply_callback) {
  auto &object_location_request = request.object_location_request();
  if (HandleWrongRecipient(
          WorkerID::FromBinary(object_location_request.intended_worker_id()),
          send_reply_callback)) {
    return;
  }
  auto object_id = ObjectID::FromBinary(object_location_request.object_id());
  auto object_info = reply->mutable_object_location_info();
  auto status = reference_counter_->FillObjectInformation(object_id, object_info);
  send_reply_callback(status, nullptr, nullptr);
}

void CoreWorker::ProcessSubscribeForRefRemoved(
    const rpc::WorkerRefRemovedSubMessage &message) {
  const ObjectID &object_id = ObjectID::FromBinary(message.reference().object_id());

  // Set a callback to publish the message when the requested object ID's ref count
  // goes to 0.
  auto ref_removed_callback =
      boost::bind(&ReferenceCounter::HandleRefRemoved, reference_counter_, object_id);

  const auto intended_worker_id = WorkerID::FromBinary(message.intended_worker_id());
  if (intended_worker_id != worker_context_.GetWorkerID()) {
    RAY_LOG(INFO) << "The ProcessSubscribeForRefRemoved message is for "
                  << intended_worker_id << ", but the current worker id is "
                  << worker_context_.GetWorkerID() << ". The RPC will be no-op.";
    ref_removed_callback(object_id);
    return;
  }

  const auto owner_address = message.reference().owner_address();
  ObjectID contained_in_id = ObjectID::FromBinary(message.contained_in_id());
  reference_counter_->SetRefRemovedCallback(object_id, contained_in_id, owner_address,
                                            ref_removed_callback);
}

void CoreWorker::HandleRemoteCancelTask(const rpc::RemoteCancelTaskRequest &request,
                                        rpc::RemoteCancelTaskReply *reply,
                                        rpc::SendReplyCallback send_reply_callback) {
  auto status = CancelTask(ObjectID::FromBinary(request.remote_object_id()),
                           request.force_kill(), request.recursive());
  send_reply_callback(status, nullptr, nullptr);
}

void CoreWorker::HandleCancelTask(const rpc::CancelTaskRequest &request,
                                  rpc::CancelTaskReply *reply,
                                  rpc::SendReplyCallback send_reply_callback) {
  absl::MutexLock lock(&mutex_);
  TaskID task_id = TaskID::FromBinary(request.intended_task_id());
  bool requested_task_running = main_thread_task_id_ == task_id;
  bool success = requested_task_running;

  // Try non-force kill
  if (requested_task_running && !request.force_kill()) {
    RAY_LOG(INFO) << "Cancelling a running task " << main_thread_task_id_;
    success = options_.kill_main();
  } else if (!requested_task_running) {
    RAY_LOG(INFO) << "Cancelling a task " << main_thread_task_id_
                  << " that's not running. Tasks will be removed from a queue.";
    // If the task is not currently running, check if it is in the worker's queue of
    // normal tasks, and remove it if found.
    success = direct_task_receiver_->CancelQueuedNormalTask(task_id);
  }
  if (request.recursive()) {
    auto recursive_cancel = CancelChildren(task_id, request.force_kill());
    if (recursive_cancel.ok()) {
      RAY_LOG(INFO) << "Recursive cancel failed for a task " << task_id;
    }
  }

  // TODO: fix race condition to avoid using this hack
  requested_task_running = main_thread_task_id_ == task_id;

  reply->set_attempt_succeeded(success);
  send_reply_callback(Status::OK(), nullptr, nullptr);

  // Do force kill after reply callback sent
  if (requested_task_running && request.force_kill()) {
    RAY_LOG(INFO) << "A task " << main_thread_task_id_
                  << " has received a force kill request after the cancellation. Killing "
                     "a worker...";
    Disconnect();
    // NOTE(hchen): Use `QuickExit()` to force-exit this process without doing cleanup.
    // `exit()` will destruct static objects in an incorrect order, which will lead to
    // core dumps.
    QuickExit();
  }
}

void CoreWorker::HandleKillActor(const rpc::KillActorRequest &request,
                                 rpc::KillActorReply *reply,
                                 rpc::SendReplyCallback send_reply_callback) {
  ActorID intended_actor_id = ActorID::FromBinary(request.intended_actor_id());
  if (intended_actor_id != worker_context_.GetCurrentActorID()) {
    std::ostringstream stream;
    stream << "Mismatched ActorID: ignoring KillActor for previous actor "
           << intended_actor_id
           << ", current actor ID: " << worker_context_.GetCurrentActorID();
    auto msg = stream.str();
    RAY_LOG(ERROR) << msg;
    send_reply_callback(Status::Invalid(msg), nullptr, nullptr);
    return;
  }

  if (request.force_kill()) {
    RAY_LOG(INFO) << "Force kill actor request has received. exiting immediately...";
    if (request.no_restart()) {
      Disconnect();
    }
    if (options_.num_workers > 1) {
      // TODO (kfstorm): Should we add some kind of check before sending the killing
      // request?
      RAY_LOG(ERROR)
          << "Killing an actor which is running in a worker process with multiple "
             "workers will also kill other actors in this process. To avoid this, "
             "please create the Java actor with some dynamic options to make it being "
             "hosted in a dedicated worker process.";
    }
    // NOTE(hchen): Use `QuickExit()` to force-exit this process without doing cleanup.
    // `exit()` will destruct static objects in an incorrect order, which will lead to
    // core dumps.
    QuickExit();
  } else {
    Exit(rpc::WorkerExitType::INTENDED_EXIT);
  }
}

void CoreWorker::HandleGetCoreWorkerStats(const rpc::GetCoreWorkerStatsRequest &request,
                                          rpc::GetCoreWorkerStatsReply *reply,
                                          rpc::SendReplyCallback send_reply_callback) {
  absl::MutexLock lock(&mutex_);
  auto stats = reply->mutable_core_worker_stats();
  // TODO(swang): Differentiate between tasks that are currently pending
  // execution and tasks that have finished but may be retried.
  stats->set_num_pending_tasks(task_manager_->NumSubmissibleTasks());
  stats->set_task_queue_length(task_queue_length_);
  stats->set_num_executed_tasks(num_executed_tasks_);
  stats->set_num_object_refs_in_scope(reference_counter_->NumObjectIDsInScope());
  stats->set_current_task_name(current_task_.GetName());
  stats->set_current_task_func_desc(current_task_.FunctionDescriptor()->ToString());
  stats->set_ip_address(rpc_address_.ip_address());
  stats->set_port(rpc_address_.port());
  stats->set_pid(getpid());
  stats->set_language(options_.language);
  stats->set_job_id(worker_context_.GetCurrentJobID().Binary());
  stats->set_worker_id(worker_context_.GetWorkerID().Binary());
  stats->set_actor_id(actor_id_.Binary());
  stats->set_worker_type(worker_context_.GetWorkerType());
  auto used_resources_map = stats->mutable_used_resources();
  for (auto const &it : *resource_ids_) {
    rpc::ResourceAllocations allocations;
    for (auto const &pair : it.second) {
      auto resource_slot = allocations.add_resource_slots();
      resource_slot->set_slot(pair.first);
      resource_slot->set_allocation(pair.second);
    }
    (*used_resources_map)[it.first] = allocations;
  }
  stats->set_actor_title(actor_title_);
  google::protobuf::Map<std::string, std::string> webui_map(webui_display_.begin(),
                                                            webui_display_.end());
  (*stats->mutable_webui_display()) = webui_map;

  MemoryStoreStats memory_store_stats = memory_store_->GetMemoryStoreStatisticalData();
  stats->set_num_in_plasma(memory_store_stats.num_in_plasma);
  stats->set_num_local_objects(memory_store_stats.num_local_objects);
  stats->set_used_object_store_memory(memory_store_stats.used_object_store_memory);

  if (request.include_memory_info()) {
    reference_counter_->AddObjectRefStats(plasma_store_provider_->UsedObjectsList(),
                                          stats);
  }

  send_reply_callback(Status::OK(), nullptr, nullptr);
}

void CoreWorker::HandleLocalGC(const rpc::LocalGCRequest &request,
                               rpc::LocalGCReply *reply,
                               rpc::SendReplyCallback send_reply_callback) {
  if (options_.gc_collect != nullptr) {
    options_.gc_collect();
    send_reply_callback(Status::OK(), nullptr, nullptr);
  } else {
    send_reply_callback(Status::NotImplemented("GC callback not defined"), nullptr,
                        nullptr);
  }
}

void CoreWorker::HandleSpillObjects(const rpc::SpillObjectsRequest &request,
                                    rpc::SpillObjectsReply *reply,
                                    rpc::SendReplyCallback send_reply_callback) {
  if (options_.spill_objects != nullptr) {
    auto object_refs =
        VectorFromProtobuf<rpc::ObjectReference>(request.object_refs_to_spill());
    std::vector<std::string> object_urls = options_.spill_objects(object_refs);
    for (size_t i = 0; i < object_urls.size(); i++) {
      reply->add_spilled_objects_url(std::move(object_urls[i]));
    }
    send_reply_callback(Status::OK(), nullptr, nullptr);
  } else {
    send_reply_callback(Status::NotImplemented("Spill objects callback not defined"),
                        nullptr, nullptr);
  }
}

void CoreWorker::HandleAddSpilledUrl(const rpc::AddSpilledUrlRequest &request,
                                     rpc::AddSpilledUrlReply *reply,
                                     rpc::SendReplyCallback send_reply_callback) {
  const ObjectID object_id = ObjectID::FromBinary(request.object_id());
  const std::string &spilled_url = request.spilled_url();
  const NodeID node_id = NodeID::FromBinary(request.spilled_node_id());
  RAY_LOG(DEBUG) << "Received AddSpilledUrl request for object " << object_id
                 << ", which has been spilled to " << spilled_url << " on node "
                 << node_id;
  auto reference_exists = reference_counter_->HandleObjectSpilled(
      object_id, spilled_url, node_id, request.size(), /*release*/ false);
  Status status =
      reference_exists
          ? Status::OK()
          : Status::ObjectNotFound("Object " + object_id.Hex() + " not found");
  send_reply_callback(status, nullptr, nullptr);
}

void CoreWorker::HandleRestoreSpilledObjects(
    const rpc::RestoreSpilledObjectsRequest &request,
    rpc::RestoreSpilledObjectsReply *reply, rpc::SendReplyCallback send_reply_callback) {
  if (options_.restore_spilled_objects != nullptr) {
    // Get a list of object ids.
    std::vector<rpc::ObjectReference> object_refs_to_restore;
    object_refs_to_restore.reserve(request.object_ids_to_restore_size());
    for (const auto &id_binary : request.object_ids_to_restore()) {
      rpc::ObjectReference ref;
      ref.set_object_id(id_binary);
      object_refs_to_restore.push_back(std::move(ref));
    }
    // Get a list of spilled_object_urls.
    std::vector<std::string> spilled_objects_url;
    spilled_objects_url.reserve(request.spilled_objects_url_size());
    for (const auto &url : request.spilled_objects_url()) {
      spilled_objects_url.push_back(url);
    }
    auto total =
        options_.restore_spilled_objects(object_refs_to_restore, spilled_objects_url);
    reply->set_bytes_restored_total(total);
    send_reply_callback(Status::OK(), nullptr, nullptr);
  } else {
    send_reply_callback(
        Status::NotImplemented("Restore spilled objects callback not defined"), nullptr,
        nullptr);
  }
}

void CoreWorker::HandleDeleteSpilledObjects(
    const rpc::DeleteSpilledObjectsRequest &request,
    rpc::DeleteSpilledObjectsReply *reply, rpc::SendReplyCallback send_reply_callback) {
  if (options_.delete_spilled_objects != nullptr) {
    std::vector<std::string> spilled_objects_url;
    spilled_objects_url.reserve(request.spilled_objects_url_size());
    for (const auto &url : request.spilled_objects_url()) {
      spilled_objects_url.push_back(url);
    }
    options_.delete_spilled_objects(spilled_objects_url, worker_context_.GetWorkerType());
    send_reply_callback(Status::OK(), nullptr, nullptr);
  } else {
    send_reply_callback(
        Status::NotImplemented("Delete spilled objects callback not defined"), nullptr,
        nullptr);
  }
}

void CoreWorker::HandleExit(const rpc::ExitRequest &request, rpc::ExitReply *reply,
                            rpc::SendReplyCallback send_reply_callback) {
  bool own_objects = reference_counter_->OwnObjects();
  int64_t pins_in_flight = local_raylet_client_->GetPinsInFlight();
  // We consider the worker to be idle if it doesn't own any objects and it doesn't have
  // any object pinning RPCs in flight.
  bool is_idle = !own_objects && pins_in_flight == 0;
  reply->set_success(is_idle);
  send_reply_callback(
      Status::OK(),
      [this, is_idle]() {
        // If the worker is idle, we exit.
        if (is_idle) {
          Exit(rpc::WorkerExitType::IDLE_EXIT);
        }
      },
      // We need to kill it regardless if the RPC failed.
      [this]() { Exit(rpc::WorkerExitType::INTENDED_EXIT); });
}

void CoreWorker::HandleAssignObjectOwner(const rpc::AssignObjectOwnerRequest &request,
                                         rpc::AssignObjectOwnerReply *reply,
                                         rpc::SendReplyCallback send_reply_callback) {
  ObjectID object_id = ObjectID::FromBinary(request.object_id());
  const auto &borrower_address = request.borrower_address();
  std::string call_site = request.call_site();
  // Get a list of contained object ids.
  std::vector<ObjectID> contained_object_ids;
  contained_object_ids.reserve(request.contained_object_ids_size());
  for (const auto &id_binary : request.contained_object_ids()) {
    contained_object_ids.push_back(ObjectID::FromBinary(id_binary));
  }
  reference_counter_->AddOwnedObject(
      object_id, contained_object_ids, rpc_address_, call_site, request.object_size(),
      /*is_reconstructable=*/false,
      /*pinned_at_raylet_id=*/NodeID::FromBinary(borrower_address.raylet_id()));
  reference_counter_->AddBorrowerAddress(object_id, borrower_address);
  RAY_CHECK(memory_store_->Put(RayObject(rpc::ErrorType::OBJECT_IN_PLASMA), object_id));
  send_reply_callback(Status::OK(), nullptr, nullptr);
}

void CoreWorker::YieldCurrentFiber(FiberEvent &event) {
  RAY_CHECK(worker_context_.CurrentActorIsAsync());
  boost::this_fiber::yield();
  event.Wait();
}

void CoreWorker::GetAsync(const ObjectID &object_id, SetResultCallback success_callback,
                          void *python_future) {
  auto fallback_callback =
      std::bind(&CoreWorker::PlasmaCallback, this, success_callback,
                std::placeholders::_1, std::placeholders::_2, std::placeholders::_3);

  memory_store_->GetAsync(object_id, [python_future, success_callback, fallback_callback,
                                      object_id](std::shared_ptr<RayObject> ray_object) {
    if (ray_object->IsInPlasmaError()) {
      fallback_callback(ray_object, object_id, python_future);
    } else {
      success_callback(ray_object, object_id, python_future);
    }
  });
}

void CoreWorker::PlasmaCallback(SetResultCallback success,
                                std::shared_ptr<RayObject> ray_object, ObjectID object_id,
                                void *py_future) {
  RAY_CHECK(ray_object->IsInPlasmaError());

  // First check if the object is available in local plasma store.
  // Note that we are using Contains instead of Get so it won't trigger pull request
  // to remote nodes.
  bool object_is_local = false;
  if (Contains(object_id, &object_is_local).ok() && object_is_local) {
    std::vector<std::shared_ptr<RayObject>> vec;
    if (Get(std::vector<ObjectID>{object_id}, 0, &vec).ok()) {
      RAY_CHECK(vec.size() > 0)
          << "Failed to get local object but Raylet notified object is local.";
      return success(vec.front(), object_id, py_future);
    }
  }

  // Object is not available locally. We now add the callback to listener queue.
  {
    absl::MutexLock lock(&plasma_mutex_);
    auto plasma_arrived_callback = [this, success, object_id, py_future]() {
      // This callback is invoked on the io_service_ event loop, so it cannot call
      // blocking call like Get(). We used GetAsync here, which should immediate call
      // PlasmaCallback again with object available locally.
      GetAsync(object_id, success, py_future);
    };

    async_plasma_callbacks_[object_id].push_back(plasma_arrived_callback);
  }

  // Ask raylet to subscribe to object notification. Raylet will call this core worker
  // when the object is local (and it will fire the callback immediately if the object
  // exists). CoreWorker::HandlePlasmaObjectReady handles such request.
  local_raylet_client_->SubscribeToPlasma(object_id, GetOwnerAddress(object_id));
}

void CoreWorker::HandlePlasmaObjectReady(const rpc::PlasmaObjectReadyRequest &request,
                                         rpc::PlasmaObjectReadyReply *reply,
                                         rpc::SendReplyCallback send_reply_callback) {
  std::vector<std::function<void(void)>> callbacks;
  {
    absl::MutexLock lock(&plasma_mutex_);
    auto it = async_plasma_callbacks_.extract(ObjectID::FromBinary(request.object_id()));
    callbacks = it.mapped();
  }
  for (auto callback : callbacks) {
    // This callback needs to be asynchronous because it runs on the io_service_, so no
    // RPCs can be processed while it's running. This can easily lead to deadlock (for
    // example if the callback calls ray.get() on an object that is dependent on an RPC
    // to be ready).
    callback();
  }
  send_reply_callback(Status::OK(), nullptr, nullptr);
}

void CoreWorker::SetActorId(const ActorID &actor_id) {
  absl::MutexLock lock(&mutex_);
  if (!options_.is_local_mode) {
    RAY_CHECK(actor_id_.IsNil());
  }
  actor_id_ = actor_id;
}

void CoreWorker::SetWebuiDisplay(const std::string &key, const std::string &message) {
  absl::MutexLock lock(&mutex_);
  webui_display_[key] = message;
}

void CoreWorker::SetActorTitle(const std::string &title) {
  absl::MutexLock lock(&mutex_);
  actor_title_ = title;
}

const rpc::JobConfig &CoreWorker::GetJobConfig() const { return *job_config_; }

std::shared_ptr<gcs::GcsClient> CoreWorker::GetGcsClient() const { return gcs_client_; }

bool CoreWorker::IsExiting() const { return exiting_; }

std::unordered_map<std::string, std::vector<uint64_t>> CoreWorker::GetActorCallStats()
    const {
  absl::MutexLock l(&task_counter_.tasks_counter_mutex_);
  std::unordered_map<std::string, std::vector<uint64_t>> total_counts;

  for (const auto &count : task_counter_.pending_tasks_counter_map_) {
    total_counts[count.first].resize(3, 0);
    total_counts[count.first][0] = count.second;
  }
  for (const auto &count : task_counter_.running_tasks_counter_map_) {
    total_counts[count.first][1] = count.second;
  }
  for (const auto &count : task_counter_.finished_tasks_counter_map_) {
    total_counts[count.first][2] = count.second;
  }

  return total_counts;
}

Status CoreWorker::WaitForActorRegistered(const std::vector<ObjectID> &ids) {
  std::vector<ActorID> actor_ids;
  for (const auto &id : ids) {
    if (ObjectID::IsActorID(id)) {
      actor_ids.emplace_back(ObjectID::ToActorID(id));
    }
  }
  if (actor_ids.empty()) {
    return Status::OK();
  }
  std::promise<void> promise;
  auto future = promise.get_future();
  std::vector<Status> ret;
  int counter = 0;
  // Post to service pool to avoid mutex
  io_service_.post([&, this]() {
    for (const auto &id : actor_ids) {
      if (actor_creator_->IsActorInRegistering(id)) {
        ++counter;
        actor_creator_->AsyncWaitForActorRegisterFinish(
            id, [&counter, &promise, &ret](Status status) {
              ret.push_back(status);
              --counter;
              if (counter == 0) {
                promise.set_value();
              }
            });
      }
    }
    if (counter == 0) {
      promise.set_value();
    }
  });
  future.wait();
  for (const auto &s : ret) {
    if (!s.ok()) {
      return s;
    }
  }
  return Status::OK();
}

}  // namespace core
}  // namespace ray<|MERGE_RESOLUTION|>--- conflicted
+++ resolved
@@ -143,15 +143,10 @@
   // by all of core worker.
   RAY_LOG(DEBUG) << "Stats setup in core worker.";
   // Initialize stats in core worker global tags.
-<<<<<<< HEAD
-  const ray::stats::TagsType global_tags = {{ray::stats::ComponentKey, "core_worker"},
-                                            {ray::stats::VersionKey, "1.2.0"}};
-=======
   const ray::stats::TagsType global_tags = {
       {ray::stats::ComponentKey, "core_worker"},
       {ray::stats::VersionKey, kRayVersion},
       {ray::stats::NodeAddressKey, options_.node_ip_address}};
->>>>>>> 92599d91
 
   // NOTE(lingxuan.zlx): We assume RayConfig is initialized before it's used.
   // RayConfig is generated in Java_io_ray_runtime_RayNativeRuntime_nativeInitialize
