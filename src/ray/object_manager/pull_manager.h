// Copyright 2020-2021 The Ray Authors.
//
// Licensed under the Apache License, Version 2.0 (the "License");
// you may not use this file except in compliance with the License.
// You may obtain a copy of the License at
//
//  http://www.apache.org/licenses/LICENSE-2.0
//
// Unless required by applicable law or agreed to in writing, software
// distributed under the License is distributed on an "AS IS" BASIS,
// WITHOUT WARRANTIES OR CONDITIONS OF ANY KIND, either express or implied.
// See the License for the specific language governing permissions and
// limitations under the License.

#pragma once

#include <boost/asio.hpp>
#include <boost/asio/error.hpp>
#include <boost/bind/bind.hpp>
#include <map>

#include "absl/container/flat_hash_map.h"
#include "absl/container/flat_hash_set.h"
#include "absl/time/clock.h"
#include "ray/common/id.h"
#include "ray/common/ray_config.h"
#include "ray/common/ray_object.h"
#include "ray/common/status.h"
#include "ray/object_manager/common.h"
#include "ray/object_manager/object_directory.h"
#include "ray/object_manager/ownership_based_object_directory.h"
#include "ray/rpc/object_manager/object_manager_client.h"
#include "ray/rpc/object_manager/object_manager_server.h"

namespace ray {

enum BundlePriority {
  /// Bundle requested by ray.get().
  GET_REQUEST,
  /// Bundle requested by ray.wait().
  WAIT_REQUEST,
  /// Bundle requested for fetching task arguments.
  TASK_ARGS,
};

// Not thread-safe except for IsObjectActive().
class PullManager {
 public:
  /// PullManager is responsible for managing the policy around when to send pull requests
  /// and to whom. Notably, it is _not_ responsible for controlling the object directory
  /// or any pubsub communications.
  ///
  /// \param self_node_id the current node
  /// \param object_is_local A callback which should return true if a given object is
  /// already on the local node.
  /// \param send_pull_request A callback which should send a
  /// pull request to the specified node.
  /// \param cancel_pull_request A callback which should
  /// cancel pulling an object.
  /// \param restore_spilled_object A callback which should
  /// retrieve an spilled object from the external store.
  PullManager(
      NodeID &self_node_id, const std::function<bool(const ObjectID &)> object_is_local,
      const std::function<void(const ObjectID &, const NodeID &)> send_pull_request,
      const std::function<void(const ObjectID &)> cancel_pull_request,
      const RestoreSpilledObjectCallback restore_spilled_object,
      const std::function<double()> get_time, int pull_timeout_ms,
      int64_t num_bytes_available,
      std::function<std::unique_ptr<RayObject>(const ObjectID &object_id)> pin_object,
      std::function<std::string(const ObjectID &)> get_locally_spilled_object_url);

  /// Add a new pull request for a bundle of objects. The objects in the
  /// request will get pulled once:
  /// 1. Their sizes are known.
  /// 2. Their total size, together with the total size of all requests
  /// preceding this one, is within the capacity of the local object store.
  ///
  /// \param object_refs The bundle of objects that must be made local.
  /// \param prio The priority class of the bundle.
  /// task, versus the arguments of a queued task. Worker requests are
  /// \param objects_to_locate The objects whose new locations the caller
  /// should subscribe to, and call OnLocationChange for.
  /// prioritized over queued task arguments.
  /// \return A request ID that can be used to cancel the request.
  uint64_t Pull(const std::vector<rpc::ObjectReference> &object_ref_bundle,
                BundlePriority prio,
                std::vector<rpc::ObjectReference> *objects_to_locate);

  /// Update the pull requests that are currently being pulled, according to
  /// the current capacity. The PullManager will choose the objects to pull by
  /// taking the longest contiguous prefix of the request queue whose total
  /// size is less than the given capacity.
  ///
  /// \param num_bytes_available The number of bytes that are currently
  /// available to store objects pulled from another node.
  void UpdatePullsBasedOnAvailableMemory(int64_t num_bytes_available);

  /// Called when the available locations for a given object change.
  ///
  /// \param object_id The ID of the object which is now available in a new location.
  /// \param client_ids The new set of nodes that the object is available on. Not
  /// necessarily a super or subset of the previously available nodes.
  /// \param spilled_url The location of the object if it was spilled. If
  /// non-empty, the object may no longer be on any node.
  /// \param spilled_node_id The node id of the object if it was spilled. If Nil, the
  /// object may no longer be on any node.
  void OnLocationChange(const ObjectID &object_id,
                        const std::unordered_set<NodeID> &client_ids,
                        const std::string &spilled_url, const NodeID &spilled_node_id,
                        size_t object_size);

  /// Cancel an existing pull request.
  ///
  /// \param request_id The request ID returned by Pull that should be canceled.
  /// \return The objects for which the caller should stop subscribing to
  /// locations.
  std::vector<ObjectID> CancelPull(uint64_t request_id);

  /// Called when the retry timer fires. If this fires, the pull manager may try to pull
  /// existing objects from other nodes if necessary.
  void Tick();

  /// Called when a new object appears locally. This gives a chance for the pull manager
  /// to pin the object as soon as it is available.
  void PinNewObjectIfNeeded(const ObjectID &object_id);

  /// Call to reset the retry timer for an object that is actively being
  /// pulled. This should be called for objects that were evicted but that may
  /// still be needed on this node.
  ///
  /// \param object_id The object ID to reset.
  void ResetRetryTimer(const ObjectID &object_id);

  /// The number of ongoing object pulls.
  int NumActiveRequests() const;

  /// Returns whether the object is actively being pulled. object_required
  /// returns whether the object is still needed by some pull request on this
  /// node (but may not be actively pulled due to throttling).
  ///
  /// This method (and this method only) is thread-safe.
  bool IsObjectActive(const ObjectID &object_id) const;

  /// Check whether the pull request is currently active or waiting for object
  /// size information. If this returns false, then the pull request is most
  /// likely inactive due to lack of memory. This can also return false if an
  /// earlier request is waiting for metadata.
  bool PullRequestActiveOrWaitingForMetadata(uint64_t request_id) const;

  /// Whether we are have requests queued that are not currently active. This
  /// can happen when we are at capacity in the object store or temporarily, if
  /// there are object sizes missing.
  bool HasPullsQueued() const;

  std::string DebugString() const;

  /// Returns the number of bytes of quota remaining. When this is less than zero,
  /// we are OverQuota(). Visible for testing.
  int64_t RemainingQuota();

 private:
  /// A helper structure for tracking information about each ongoing object pull.
  struct ObjectPullRequest {
    ObjectPullRequest(double first_retry_time)
        : client_locations(),
          spilled_url(),
          next_pull_time(first_retry_time),
          num_retries(0),
          bundle_request_ids() {}
    std::vector<NodeID> client_locations;
    std::string spilled_url;
    NodeID spilled_node_id;
    double next_pull_time;
    uint8_t num_retries;
    bool object_size_set = false;
    size_t object_size = 0;
    // All bundle requests that haven't been canceled yet that require this
    // object. This includes bundle requests whose objects are not actively
    // being pulled.
    absl::flat_hash_set<uint64_t> bundle_request_ids;
  };

  struct PullBundleRequest {
    PullBundleRequest(const std::vector<rpc::ObjectReference> &requested_objects)
        : objects(requested_objects), num_object_sizes_missing(objects.size()) {}
    const std::vector<rpc::ObjectReference> objects;
    size_t num_object_sizes_missing;
    // The total number of bytes needed by this pull bundle request. Note that
    // the objects may overlap with another request, so the actual amount of
    // memory needed to activate this request may be less than this amount.
    size_t num_bytes_needed = 0;

    void RegisterObjectSize(size_t object_size) {
      RAY_CHECK(num_object_sizes_missing > 0);
      num_object_sizes_missing--;
      num_bytes_needed += object_size;
    }
  };

  using Queue = std::map<uint64_t, PullBundleRequest>;

  /// Try to make an object local, by restoring the object from external
  /// storage or by fetching the object from one of its expected client
  /// locations. This does nothing if the object is not needed by any pull
  /// request or if it is already local. This also sets a timeout for when to
  /// make the next attempt to make the object local.
  void TryToMakeObjectLocal(const ObjectID &object_id)
      EXCLUSIVE_LOCKS_REQUIRED(active_objects_mu_);

  /// Returns whether the set of active pull requests exceeds the memory allowance
  /// for pulls. Note that exceeding the quota is allowed in certain situations,
  /// e.g., for get requests and to ensure at least one active request.
  bool OverQuota();

  /// Pin the object if possible. Only actively pulled objects should be pinned.
  bool TryPinObject(const ObjectID &object_id);

  /// Unpin the given object if pinned.
  void UnpinObject(const ObjectID &object_id);

  /// Try to Pull an object from one of its expected client locations. If there
  /// are more client locations to try after this attempt, then this method
  /// will try each of the other clients in succession.
  ///
  /// \return True if a pull request was sent, otherwise false.
  bool PullFromRandomLocation(const ObjectID &object_id);

  /// Update the request retry time for the given request.
  /// The retry timer is incremented exponentially, capped at 1024 * 10 seconds.
  ///
  /// \param request The request to update the retry time of.
  /// \param object_id The object id for the request.
  void UpdateRetryTimer(ObjectPullRequest &request, const ObjectID &object_id);

  /// Activate the next pull request in the queue. This will start pulls for
  /// any objects in the request that are not already being pulled.
<<<<<<< HEAD
  bool ActivateNextPullBundleRequest(
      const std::map<uint64_t, std::vector<rpc::ObjectReference>>::iterator
          &next_request_it,
      std::vector<ObjectID> *objects_to_pull);

  /// Deactivate a pull request in the queue. This cancels any pull or restore
  /// operations for the object.
  void DeactivatePullBundleRequest(
      const std::map<uint64_t, std::vector<rpc::ObjectReference>>::iterator &request_it,
      std::unordered_set<ObjectID> *objects_to_cancel = nullptr);
=======
  ///
  /// Returns whether the request was successfully activated. If this returns
  /// false, then there are no more requests in the queue that can be activated
  /// (because we have reached the end of the queue or because there is missing
  /// size information), or activating the request would exceed memory quota.
  ///
  /// Note that we allow exceeding the quota to maintain at least 1 active bundle.
  bool ActivateNextPullBundleRequest(const Queue &bundles,
                                     uint64_t *highest_req_id_being_pulled,
                                     bool respect_quota,
                                     std::vector<ObjectID> *objects_to_pull);

  /// Deactivate a pull request in the queue. This cancels any pull or restore
  /// operations for the object.
  void DeactivatePullBundleRequest(const Queue &bundles,
                                   const Queue::iterator &request_it,
                                   uint64_t *highest_req_id_being_pulled,
                                   std::unordered_set<ObjectID> *objects_to_cancel);

  /// Helper method that deactivates requests from the given queue until the pull
  /// memory usage is within quota.
  ///
  /// \param retain_min Don't deactivate if this would drop the total number of active
  ///                   bundles (in any queue) below this threshold.
  /// \param quota_margin Keep deactivating bundles until this amount of quota margin
  ///                     becomes available.
  void DeactivateUntilMarginAvailable(const std::string &debug_name, Queue &bundles,
                                      int retain_min, int64_t quota_margin,
                                      uint64_t *highest_id_for_bundle,
                                      std::unordered_set<ObjectID> *objects_to_cancel);

  /// Return debug info about this bundle queue.
  std::string BundleInfo(const Queue &bundles, uint64_t highest_id_being_pulled) const;
>>>>>>> 92599d91

  /// Return the incremental space required to pull the next bundle, if available.
  /// If the next bundle is not ready for pulling, 0L will be returned.
  int64_t NextRequestBundleSize(const Queue &bundles,
                                uint64_t highest_id_being_pulled) const;

  /// See the constructor's arguments.
  NodeID self_node_id_;
  const std::function<bool(const ObjectID &)> object_is_local_;
  const std::function<void(const ObjectID &, const NodeID &)> send_pull_request_;
  const std::function<void(const ObjectID &)> cancel_pull_request_;
  const RestoreSpilledObjectCallback restore_spilled_object_;
  const std::function<double()> get_time_;
  uint64_t pull_timeout_ms_;

  /// The next ID to assign to a bundle pull request, so that the caller can
  /// cancel. Start at 1 because 0 means null.
  uint64_t next_req_id_ = 1;

  /// The currently active pull requests. Each request is a bundle of objects
  /// that must be made local. The key is the ID that was assigned to that
  /// request, which can be used by the caller to cancel the request.
  ///
  /// The pull requests are split into requests made by workers (`ray.get` or
  /// `ray.wait`) and arguments of queued tasks. This is so that we prioritize
  /// freeing resources held by workers over scheduling new tasks that may
  /// require those resources. If we try to pull arguments for a new task
  /// before handling a worker's request, we could deadlock.
  ///
  /// We only enable plasma fallback allocations for ray.get() requests, which
  /// also take precedence over ray.wait() requests.
  ///
  /// Queues of `ray.get` and `ray.wait` requests made by workers.
  Queue get_request_bundles_;
  Queue wait_request_bundles_;
  /// Queue of arguments of queued tasks.
  Queue task_argument_bundles_;

  /// The total number of bytes that we are currently pulling. This is the
  /// total size of the objects requested that we are actively pulling. To
  /// avoid starvation, this is always less than the available capacity in the
  /// local object store.
  int64_t num_bytes_being_pulled_ = 0;

  /// The total number of bytes that is available to store objects that we are
  /// pulling.
  int64_t num_bytes_available_;

  /// The number of currently active bundles.
  int64_t num_active_bundles_ = 0;

  /// Callback to pin plasma objects.
  std::function<std::unique_ptr<RayObject>(const ObjectID &object_ids)> pin_object_;

  /// The last time OOM was reported. Track this so we don't spam warnings when
  /// the object store is full.
  uint64_t last_oom_reported_ms_ = 0;

  /// A pointer to the highest request ID whose objects we are currently
  /// pulling. We always pull a contiguous prefix of the active pull requests.
  /// This means that all requests with a lower ID are either already canceled
  /// or their objects are also being pulled.
  ///
  /// We keep one pointer for each request queue, since we prioritize worker
  /// requests over task argument requests, and gets over waits.
  uint64_t highest_get_req_id_being_pulled_ = 0;
  uint64_t highest_wait_req_id_being_pulled_ = 0;
  uint64_t highest_task_req_id_being_pulled_ = 0;

  /// The objects that this object manager has been asked to fetch from remote
  /// object managers.
  std::unordered_map<ObjectID, ObjectPullRequest> object_pull_requests_;

  // Protects state that is shared by the threads used to receive object
  // chunks.
  mutable absl::Mutex active_objects_mu_;

  /// The objects that we are currently fetching. This is a subset of the
  /// objects that we have been asked to fetch. The total size of these objects
  /// is the number of bytes that we are currently pulling, and it must be less
  /// than the bytes available.
  absl::flat_hash_map<ObjectID, absl::flat_hash_set<uint64_t>>
      active_object_pull_requests_ GUARDED_BY(active_objects_mu_);

  /// Tracks the objects we have pinned. Keys are subset of active_object_pull_requests_.
  /// We need to pin these objects so that parts of in-progress bundles aren't evicted
  /// due to self-induced memory pressure.
  absl::flat_hash_map<ObjectID, std::unique_ptr<RayObject>> pinned_objects_;

  /// The total size of pinned objects.
  int64_t pinned_objects_size_ = 0;

  // A callback to get the spilled object URL if the object is spilled locally.
  // It will return an empty string otherwise.
  std::function<std::string(const ObjectID &)> get_locally_spilled_object_url_;

  /// Internally maintained random number generator.
  std::mt19937_64 gen_;
  int64_t max_timeout_ = 0;
  ObjectID max_timeout_object_id_;
  int64_t num_retries_total_ = 0;

  friend class PullManagerTest;
  friend class PullManagerTestWithCapacity;
  friend class PullManagerWithAdmissionControlTest;
};
}  // namespace ray<|MERGE_RESOLUTION|>--- conflicted
+++ resolved
@@ -234,18 +234,6 @@
 
   /// Activate the next pull request in the queue. This will start pulls for
   /// any objects in the request that are not already being pulled.
-<<<<<<< HEAD
-  bool ActivateNextPullBundleRequest(
-      const std::map<uint64_t, std::vector<rpc::ObjectReference>>::iterator
-          &next_request_it,
-      std::vector<ObjectID> *objects_to_pull);
-
-  /// Deactivate a pull request in the queue. This cancels any pull or restore
-  /// operations for the object.
-  void DeactivatePullBundleRequest(
-      const std::map<uint64_t, std::vector<rpc::ObjectReference>>::iterator &request_it,
-      std::unordered_set<ObjectID> *objects_to_cancel = nullptr);
-=======
   ///
   /// Returns whether the request was successfully activated. If this returns
   /// false, then there are no more requests in the queue that can be activated
@@ -279,7 +267,6 @@
 
   /// Return debug info about this bundle queue.
   std::string BundleInfo(const Queue &bundles, uint64_t highest_id_being_pulled) const;
->>>>>>> 92599d91
 
   /// Return the incremental space required to pull the next bundle, if available.
   /// If the next bundle is not ready for pulling, 0L will be returned.
