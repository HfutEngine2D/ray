--- conflicted
+++ resolved
@@ -130,20 +130,7 @@
   if (object_ids.find(object_id) != object_ids.end()) {
     return;
   }
-<<<<<<< HEAD
-  // If there are no other clients using this object, notify the eviction policy
-  // that the object is being used.
-  if (entry->ref_count == 0) {
-    // Tell the eviction policy that this object is being used.
-    eviction_policy_.BeginObjectAccess(object_id);
-    num_bytes_in_use_ += entry->data_size + entry->metadata_size;
-  }
-  // Increase reference count.
-  entry->ref_count++;
-
-=======
   RAY_CHECK(object_lifecycle_mgr_.AddReference(object_id));
->>>>>>> 92599d91
   // Add object id to the list of object ids that this client is using.
   client->MarkObjectAsUsed(object_id);
 }
@@ -262,27 +249,7 @@
     client->MarkObjectAsUnused(*it);
     RAY_LOG(DEBUG) << "Object " << object_id << " no longer in use by client";
     // Decrease reference count.
-<<<<<<< HEAD
-    entry->ref_count--;
-
-    // If no more clients are using this object, notify the eviction policy
-    // that the object is no longer being used.
-    if (entry->ref_count == 0) {
-      num_bytes_in_use_ -= entry->data_size + entry->metadata_size;
-      RAY_LOG(DEBUG) << "Releasing object no longer in use " << object_id;
-      if (deletion_cache_.count(object_id) == 0) {
-        // Tell the eviction policy that this object is no longer being used.
-        eviction_policy_.EndObjectAccess(object_id);
-      } else {
-        // Above code does not really delete an object. Instead, it just put an
-        // object to LRU cache which will be cleaned when the memory is not enough.
-        deletion_cache_.erase(object_id);
-        EvictObjects({object_id});
-      }
-    }
-=======
     object_lifecycle_mgr_.RemoveReference(object_id);
->>>>>>> 92599d91
     // Return 1 to indicate that the client was removed.
     return 1;
   } else {
@@ -291,22 +258,6 @@
   }
 }
 
-<<<<<<< HEAD
-void PlasmaStore::EraseFromObjectTable(const ObjectID &object_id) {
-  auto &object = store_info_.objects[object_id];
-  auto buff_size = object->data_size + object->metadata_size;
-  if (object->device_num == 0) {
-    PlasmaAllocator::Free(object->pointer, buff_size);
-  }
-  if (object->ref_count > 0) {
-    // A client was using this object.
-    num_bytes_in_use_ -= object->data_size + object->metadata_size;
-  }
-  store_info_.objects.erase(object_id);
-}
-
-=======
->>>>>>> 92599d91
 void PlasmaStore::ReleaseObject(const ObjectID &object_id,
                                 const std::shared_ptr<Client> &client) {
   auto entry = object_lifecycle_mgr_.GetObject(object_id);
