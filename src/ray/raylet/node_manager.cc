// Copyright 2017 The Ray Authors.
//
// Licensed under the Apache License, Version 2.0 (the "License");
// you may not use this file except in compliance with the License.
// You may obtain a copy of the License at
//
//  http://www.apache.org/licenses/LICENSE-2.0
//
// Unless required by applicable law or agreed to in writing, software
// distributed under the License is distributed on an "AS IS" BASIS,
// WITHOUT WARRANTIES OR CONDITIONS OF ANY KIND, either express or implied.
// See the License for the specific language governing permissions and
// limitations under the License.

#include "ray/raylet/node_manager.h"

#include <cctype>
#include <csignal>
#include <fstream>
#include <memory>

#include "boost/filesystem.hpp"
#include "boost/system/error_code.hpp"
#include "ray/common/asio/asio_util.h"
#include "ray/common/asio/instrumented_io_context.h"
#include "ray/common/buffer.h"
#include "ray/common/common_protocol.h"
#include "ray/common/constants.h"
#include "ray/common/status.h"
#include "ray/gcs/pb_util.h"
#include "ray/raylet/format/node_manager_generated.h"
#include "ray/stats/stats.h"
#include "ray/util/event.h"
#include "ray/util/event_label.h"
#include "ray/util/sample.h"
#include "ray/util/util.h"

namespace {

#define RAY_CHECK_ENUM(x, y) \
  static_assert(static_cast<int>(x) == static_cast<int>(y), "protocol mismatch")

struct ActorStats {
  int live_actors = 0;
  int dead_actors = 0;
  int restarting_actors = 0;
};

inline ray::rpc::ObjectReference FlatbufferToSingleObjectReference(
    const flatbuffers::String &object_id, const ray::protocol::Address &address) {
  ray::rpc::ObjectReference ref;
  ref.set_object_id(object_id.str());
  ref.mutable_owner_address()->set_raylet_id(address.raylet_id()->str());
  ref.mutable_owner_address()->set_ip_address(address.ip_address()->str());
  ref.mutable_owner_address()->set_port(address.port());
  ref.mutable_owner_address()->set_worker_id(address.worker_id()->str());
  return ref;
}

std::vector<ray::rpc::ObjectReference> FlatbufferToObjectReference(
    const flatbuffers::Vector<flatbuffers::Offset<flatbuffers::String>> &object_ids,
    const flatbuffers::Vector<flatbuffers::Offset<ray::protocol::Address>>
        &owner_addresses) {
  RAY_CHECK(object_ids.size() == owner_addresses.size());
  std::vector<ray::rpc::ObjectReference> refs;
  for (int64_t i = 0; i < object_ids.size(); i++) {
    ray::rpc::ObjectReference ref;
    ref.set_object_id(object_ids.Get(i)->str());
    const auto &addr = owner_addresses.Get(i);
    ref.mutable_owner_address()->set_raylet_id(addr->raylet_id()->str());
    ref.mutable_owner_address()->set_ip_address(addr->ip_address()->str());
    ref.mutable_owner_address()->set_port(addr->port());
    ref.mutable_owner_address()->set_worker_id(addr->worker_id()->str());
    refs.emplace_back(std::move(ref));
  }
  return refs;
}

}  // namespace

namespace ray {

namespace raylet {

// A helper function to print the leased workers.
std::string LeasedWorkersSring(
    const absl::flat_hash_map<WorkerID, std::shared_ptr<WorkerInterface>>
        &leased_workers) {
  std::stringstream buffer;
  buffer << "  @leased_workers: (";
  for (const auto &pair : leased_workers) {
    auto &worker = pair.second;
    buffer << worker->WorkerId() << ", ";
  }
  buffer << ")";
  return buffer.str();
}

// A helper function to print the workers in worker_pool_.
std::string WorkerPoolString(
    const std::vector<std::shared_ptr<WorkerInterface>> &worker_pool) {
  std::stringstream buffer;
  buffer << "   @worker_pool: (";
  for (const auto &worker : worker_pool) {
    buffer << worker->WorkerId() << ", ";
  }
  buffer << ")";
  return buffer.str();
}

// Helper function to print the worker's owner worker and and node owner.
std::string WorkerOwnerString(std::shared_ptr<WorkerInterface> &worker) {
  std::stringstream buffer;
  const auto owner_worker_id =
      WorkerID::FromBinary(worker->GetOwnerAddress().worker_id());
  const auto owner_node_id = NodeID::FromBinary(worker->GetOwnerAddress().raylet_id());
  buffer << "leased_worker Lease " << worker->WorkerId() << " owned by "
         << owner_worker_id << " / " << owner_node_id;
  return buffer.str();
}

HeartbeatSender::HeartbeatSender(NodeID self_node_id,
                                 std::shared_ptr<gcs::GcsClient> gcs_client)
    : self_node_id_(self_node_id), gcs_client_(gcs_client) {
  // Init heartbeat thread and run its io service.
  heartbeat_thread_.reset(new std::thread([this] {
    SetThreadName("heartbeat");
    /// The asio work to keep io_service_ alive.
    boost::asio::io_service::work io_service_work_(heartbeat_io_service_);
    heartbeat_io_service_.run();
  }));
  heartbeat_runner_.reset(new PeriodicalRunner(heartbeat_io_service_));

  // Start sending heartbeats to the GCS.
  last_heartbeat_at_ms_ = current_time_ms();
  heartbeat_runner_->RunFnPeriodically(
      [this] { Heartbeat(); },
      RayConfig::instance().raylet_heartbeat_period_milliseconds(),
      "NodeManager.deadline_timer.heartbeat");
}

HeartbeatSender::~HeartbeatSender() {
  heartbeat_runner_.reset();
  heartbeat_io_service_.stop();
  if (heartbeat_thread_->joinable()) {
    heartbeat_thread_->join();
  }
  heartbeat_thread_.reset();
}

void HeartbeatSender::Heartbeat() {
  uint64_t now_ms = current_time_ms();
  uint64_t interval = now_ms - last_heartbeat_at_ms_;
  if (interval > RayConfig::instance().num_heartbeats_warning() *
                     RayConfig::instance().raylet_heartbeat_period_milliseconds()) {
    RAY_LOG(WARNING)
        << "Last heartbeat was sent " << interval
        << " ms ago. There might be resource pressure on this node. If heartbeat keeps "
           "lagging, this node can be marked as dead mistakenly.";
  }
  last_heartbeat_at_ms_ = now_ms;
  stats::HeartbeatReportMs.Record(interval);

  auto heartbeat_data = std::make_shared<HeartbeatTableData>();
  heartbeat_data->set_node_id(self_node_id_.Binary());
  RAY_CHECK_OK(
      gcs_client_->Nodes().AsyncReportHeartbeat(heartbeat_data, [](Status status) {
        if (status.IsDisconnected()) {
          RAY_LOG(FATAL) << "This node has beem marked as dead.";
        }
      }));
}

NodeManager::NodeManager(instrumented_io_context &io_service, const NodeID &self_node_id,
                         const NodeManagerConfig &config,
                         const ObjectManagerConfig &object_manager_config,
                         std::shared_ptr<gcs::GcsClient> gcs_client)
    : self_node_id_(self_node_id),
      io_service_(io_service),
      gcs_client_(gcs_client),
      worker_pool_(
          io_service, self_node_id_, config.node_manager_address,
          config.num_workers_soft_limit, config.num_initial_python_workers_for_first_job,
          config.maximum_startup_concurrency, config.min_worker_port,
          config.max_worker_port, config.worker_ports, gcs_client_,
          config.worker_commands, config.native_library_path,
          /*starting_worker_timeout_callback=*/
          [this] { cluster_task_manager_->ScheduleAndDispatchTasks(); },
          config.ray_debugger_external,
          /*get_time=*/[]() { return absl::GetCurrentTimeNanos() / 1e6; }),
      client_call_manager_(io_service),
      worker_rpc_pool_(client_call_manager_),
      core_worker_subscriber_(std::make_unique<pubsub::Subscriber>(
          self_node_id_,
          /*channels=*/
          std::vector<rpc::ChannelType>{
              rpc::ChannelType::WORKER_OBJECT_EVICTION,
              rpc::ChannelType::WORKER_REF_REMOVED_CHANNEL,
              rpc::ChannelType::WORKER_OBJECT_LOCATIONS_CHANNEL},
          RayConfig::instance().max_command_batch_size(),
          /*get_client=*/
          [this](const rpc::Address &address) {
            return worker_rpc_pool_.GetOrConnect(address);
          },
          &io_service_)),
      object_directory_(std::make_unique<OwnershipBasedObjectDirectory>(
          io_service_, gcs_client_, core_worker_subscriber_.get(),
          /*owner_client_pool=*/&worker_rpc_pool_,
          /*max_object_report_batch_size=*/
          RayConfig::instance().max_object_report_batch_size(),
          [this](const ObjectID &obj_id, const ErrorType &error_type) {
            rpc::ObjectReference ref;
            ref.set_object_id(obj_id.Binary());
            MarkObjectsAsFailed(error_type, {ref}, JobID::Nil());
          })),
      object_manager_(
          io_service, self_node_id, object_manager_config, object_directory_.get(),
          [this](const ObjectID &object_id, const std::string &object_url,
                 std::function<void(const ray::Status &)> callback) {
            GetLocalObjectManager().AsyncRestoreSpilledObject(object_id, object_url,
                                                              callback);
          },
          /*get_spilled_object_url=*/
          [this](const ObjectID &object_id) {
            return GetLocalObjectManager().GetLocalSpilledObjectURL(object_id);
          },
          /*spill_objects_callback=*/
          [this]() {
            // This callback is called from the plasma store thread.
            // NOTE: It means the local object manager should be thread-safe.
            io_service_.post(
                [this]() { GetLocalObjectManager().SpillObjectUptoMaxThroughput(); },
                "NodeManager.SpillObjects");
            return GetLocalObjectManager().IsSpillingInProgress();
          },
          /*object_store_full_callback=*/
          [this]() {
            // Post on the node manager's event loop since this
            // callback is called from the plasma store thread.
            // This will help keep node manager lock-less.
            io_service_.post([this]() { TriggerGlobalGC(); }, "NodeManager.GlobalGC");
          },
          /*add_object_callback=*/
          [this](const ObjectInfo &object_info) { HandleObjectLocal(object_info); },
          /*delete_object_callback=*/
          [this](const ObjectID &object_id) { HandleObjectMissing(object_id); },
          /*pin_object=*/
          [this](const ObjectID &object_id) {
            std::vector<ObjectID> object_ids = {object_id};
            std::vector<std::unique_ptr<RayObject>> results;
            std::unique_ptr<RayObject> result;
            if (GetObjectsFromPlasma(object_ids, &results) && results.size() > 0) {
              result = std::move(results[0]);
            }
            return result;
          }),
      periodical_runner_(io_service),
      report_resources_period_ms_(config.report_resources_period_ms),
      temp_dir_(config.temp_dir),
      initial_config_(config),
      dependency_manager_(object_manager_),
      node_manager_server_("NodeManager", config.node_manager_port,
                           config.node_manager_address == "127.0.0.1"),
      node_manager_service_(io_service, *this),
      agent_manager_service_handler_(
          new DefaultAgentManagerServiceHandler(agent_manager_)),
      agent_manager_service_(io_service, *agent_manager_service_handler_),
      local_object_manager_(
          self_node_id_, config.node_manager_address, config.node_manager_port,
          RayConfig::instance().free_objects_batch_size(),
          RayConfig::instance().free_objects_period_milliseconds(), worker_pool_,
          worker_rpc_pool_,
          /*max_io_workers*/ config.max_io_workers,
          /*min_spilling_size*/ config.min_spilling_size,
          /*is_external_storage_type_fs*/
          RayConfig::instance().is_external_storage_type_fs(),
          /*max_fused_object_count*/ RayConfig::instance().max_fused_object_count(),
          /*on_objects_freed*/
          [this](const std::vector<ObjectID> &object_ids) {
            object_manager_.FreeObjects(object_ids,
                                        /*local_only=*/false);
          },
          /*is_plasma_object_spillable*/
          [this](const ObjectID &object_id) {
            return object_manager_.IsPlasmaObjectSpillable(object_id);
          },
          /*core_worker_subscriber_=*/core_worker_subscriber_.get()),
      high_plasma_storage_usage_(RayConfig::instance().high_plasma_storage_usage()),
      local_gc_run_time_ns_(absl::GetCurrentTimeNanos()),
      local_gc_throttler_(RayConfig::instance().local_gc_min_interval_s() * 1e9),
      global_gc_throttler_(RayConfig::instance().global_gc_min_interval_s() * 1e9),
      local_gc_interval_ns_(RayConfig::instance().local_gc_interval_s() * 1e9),
      record_metrics_period_ms_(config.record_metrics_period_ms),
      runtime_env_manager_(
          /*deleter=*/[this](const std::string &uri, std::function<void(bool)> cb) {
            if (RayConfig::instance().runtime_env_skip_local_gc()) {
              return cb(true);
            }
            return agent_manager_->DeleteURIs({uri}, cb);
          }),
      next_resource_seq_no_(0) {
  RAY_LOG(INFO) << "Initializing NodeManager with ID " << self_node_id_;
  RAY_CHECK(RayConfig::instance().raylet_heartbeat_period_milliseconds() > 0);
  SchedulingResources local_resources(config.resource_config);
  cluster_resource_scheduler_ =
      std::shared_ptr<ClusterResourceScheduler>(new ClusterResourceScheduler(
          self_node_id_.Binary(), local_resources.GetTotalResources().GetResourceMap(),
          *gcs_client_, [this]() { return object_manager_.GetUsedMemory(); },
          [this]() { return object_manager_.PullManagerHasPullsQueued(); }));

  auto get_node_info_func = [this](const NodeID &node_id) {
    return gcs_client_->Nodes().Get(node_id);
  };
  auto announce_infeasible_task = [this](const RayTask &task) {
    PublishInfeasibleTaskError(task);
  };
  RAY_CHECK(RayConfig::instance().max_task_args_memory_fraction() > 0 &&
            RayConfig::instance().max_task_args_memory_fraction() <= 1)
      << "max_task_args_memory_fraction must be a nonzero fraction.";
  int64_t max_task_args_memory = object_manager_.GetMemoryCapacity() *
                                 RayConfig::instance().max_task_args_memory_fraction();
  if (max_task_args_memory <= 0) {
    RAY_LOG(WARNING)
        << "Max task args should be a fraction of the object store capacity, but object "
           "store capacity is zero or negative. Allowing task args to use 100% of the "
           "local object store. This can cause ObjectStoreFullErrors if the tasks' "
           "return values are greater than the remaining capacity.";
    max_task_args_memory = 0;
  }
  auto is_owner_alive = [this](const WorkerID &owner_worker_id,
                               const NodeID &owner_node_id) {
    return !(failed_workers_cache_.count(owner_worker_id) > 0 ||
             failed_nodes_cache_.count(owner_node_id) > 0);
  };
  cluster_task_manager_ = std::make_shared<ClusterTaskManager>(
      self_node_id_,
      std::dynamic_pointer_cast<ClusterResourceScheduler>(cluster_resource_scheduler_),
      dependency_manager_, is_owner_alive, get_node_info_func, announce_infeasible_task,
      worker_pool_, leased_workers_,
      [this](const std::vector<ObjectID> &object_ids,
             std::vector<std::unique_ptr<RayObject>> *results) {
        return GetObjectsFromPlasma(object_ids, results);
      },
      max_task_args_memory);
  placement_group_resource_manager_ = std::make_shared<NewPlacementGroupResourceManager>(
      std::dynamic_pointer_cast<ClusterResourceScheduler>(cluster_resource_scheduler_),
      // TODO (Alex): Ideally we could do these in a more robust way (retry
      // them, do them with the lightweight heartbeat, etc).
      [this](const ray::gcs::NodeResourceInfoAccessor::ResourceMap &resources) {
        RAY_CHECK_OK(gcs_client_->NodeResources().AsyncUpdateResources(
            self_node_id_, resources, nullptr));
      },
      [this](const std::vector<std::string> &resource_names) {
        RAY_CHECK_OK(gcs_client_->NodeResources().AsyncDeleteResources(
            self_node_id_, resource_names, nullptr));
      });

  RAY_CHECK_OK(store_client_.Connect(config.store_socket_name.c_str()));
  // Run the node manger rpc server.
  node_manager_server_.RegisterService(node_manager_service_);
  node_manager_server_.RegisterService(agent_manager_service_);
  node_manager_server_.Run();

  worker_pool_.SetNodeManagerPort(GetServerPort());

  auto agent_command_line = ParseCommandLine(config.agent_command);
  for (auto &arg : agent_command_line) {
    auto node_manager_port_position = arg.find(kNodeManagerPortPlaceholder);
    if (node_manager_port_position != std::string::npos) {
      arg.replace(node_manager_port_position, strlen(kNodeManagerPortPlaceholder),
                  std::to_string(GetServerPort()));
    }
  }

  auto options = AgentManager::Options({self_node_id, agent_command_line});
  agent_manager_ = std::make_shared<AgentManager>(
      std::move(options),
      /*delay_executor=*/
      [this](std::function<void()> task, uint32_t delay_ms) {
        return execute_after(io_service_, task, delay_ms);
      },
      /*runtime_env_agent_factory=*/
      [this](const std::string &ip_address, int port) {
        RAY_CHECK(!ip_address.empty() && port != 0)
            << "ip_address: " << ip_address << " port: " << port;
        return std::shared_ptr<rpc::RuntimeEnvAgentClientInterface>(
            new rpc::RuntimeEnvAgentClient(ip_address, port, client_call_manager_));
      });
  worker_pool_.SetAgentManager(agent_manager_);
}

ray::Status NodeManager::RegisterGcs() {
  // Start sending heartbeat here to ensure it happening after raylet being registered.
  heartbeat_sender_.reset(new HeartbeatSender(self_node_id_, gcs_client_));
  auto on_node_change = [this](const NodeID &node_id, const GcsNodeInfo &data) {
    if (data.state() == GcsNodeInfo::ALIVE) {
      NodeAdded(data);
    } else {
      RAY_CHECK(data.state() == GcsNodeInfo::DEAD);
      NodeRemoved(node_id);
    }
  };

  // If the node resource message is received first and then the node message is received,
  // ForwardTask will throw exception, because it can't get node info.
  auto on_done = [this](Status status) {
    RAY_CHECK_OK(status);
    // Subscribe to resource changes.
    const auto &resources_changed =
        [this](const rpc::NodeResourceChange &resource_notification) {
          auto id = NodeID::FromBinary(resource_notification.node_id());
          if (id == self_node_id_) {
            return;
          }
          if (resource_notification.updated_resources_size() != 0) {
            ResourceSet resource_set(
                MapFromProtobuf(resource_notification.updated_resources()));
            ResourceCreateUpdated(id, resource_set);
          }

          if (resource_notification.deleted_resources_size() != 0) {
            ResourceDeleted(
                id, VectorFromProtobuf(resource_notification.deleted_resources()));
          }
        };
    RAY_CHECK_OK(gcs_client_->NodeResources().AsyncSubscribeToResources(
        /*subscribe_callback=*/resources_changed,
        /*done_callback=*/nullptr));
  };
  // Register a callback to monitor new nodes and a callback to monitor removed nodes.
  RAY_RETURN_NOT_OK(
      gcs_client_->Nodes().AsyncSubscribeToNodeChange(on_node_change, on_done));

  // Subscribe to resource usage batches from the monitor.
  const auto &resource_usage_batch_added =
      [this](const ResourceUsageBatchData &resource_usage_batch) {
        ResourceUsageBatchReceived(resource_usage_batch);
      };
  RAY_RETURN_NOT_OK(gcs_client_->NodeResources().AsyncSubscribeBatchedResourceUsage(
      resource_usage_batch_added, /*done*/ nullptr));

  // Subscribe to all unexpected failure notifications from the local and
  // remote raylets. Note that this does not include workers that failed due to
  // node failure. These workers can be identified by comparing the raylet_id
  // in their rpc::Address to the ID of a failed raylet.
  const auto &worker_failure_handler =
      [this](const rpc::WorkerDeltaData &worker_failure_data) {
        HandleUnexpectedWorkerFailure(worker_failure_data);
      };
  RAY_CHECK_OK(gcs_client_->Workers().AsyncSubscribeToWorkerFailures(
      worker_failure_handler, /*done_callback=*/nullptr));

  // Subscribe to job updates.
  const auto job_subscribe_handler = [this](const JobID &job_id,
                                            const JobTableData &job_data) {
    // HandleJobStarted is idempotent so it's ok to call it again when the job
    // finishes. We always need to call `HandleJobStarted` even when a job has
    // finished, because we may have missed the started event (for example,
    // because the node wasn't up when the job started). JobStarted +
    // JobFinished events both need to be processed because we need to persist
    // the job config of dead jobs in order for detached actors to function
    // properly.
    HandleJobStarted(job_id, job_data);
    if (job_data.is_dead()) {
      HandleJobFinished(job_id, job_data);
    }
  };
  RAY_RETURN_NOT_OK(
      gcs_client_->Jobs().AsyncSubscribeAll(job_subscribe_handler, nullptr));

  periodical_runner_.RunFnPeriodically(
      [this] {
        DumpDebugState();
        WarnResourceDeadlock();
      },
      RayConfig::instance().debug_dump_period_milliseconds(),
      "NodeManager.deadline_timer.debug_state_dump");
  uint64_t now_ms = current_time_ms();
  last_metrics_recorded_at_ms_ = now_ms;
  periodical_runner_.RunFnPeriodically([this] { RecordMetrics(); },
                                       record_metrics_period_ms_,
                                       "NodeManager.deadline_timer.record_metrics");
  if (RayConfig::instance().free_objects_period_milliseconds() > 0) {
    periodical_runner_.RunFnPeriodically(
        [this] { local_object_manager_.FlushFreeObjects(); },
        RayConfig::instance().free_objects_period_milliseconds(),
        "NodeManager.deadline_timer.flush_free_objects");
  }
  last_resource_report_at_ms_ = now_ms;
  /// If periodic asio stats print is enabled, it will print it.
  const auto event_stats_print_interval_ms =
      RayConfig::instance().event_stats_print_interval_ms();
  if (event_stats_print_interval_ms != -1 && RayConfig::instance().event_stats()) {
    periodical_runner_.RunFnPeriodically(
        [this] {
          std::stringstream debug_msg;
          debug_msg << "Event stats:\n\n"
                    << io_service_.StatsString() << "\n\n"
                    << DebugString() << "\n\n";
          RAY_LOG(INFO) << AppendToEachLine(debug_msg.str(), "[state-dump] ");
        },
        event_stats_print_interval_ms,
        "NodeManager.deadline_timer.print_event_loop_stats");
  }

  return ray::Status::OK();
}

void NodeManager::KillWorker(std::shared_ptr<WorkerInterface> worker) {
#ifdef _WIN32
// TODO(mehrdadn): implement graceful process termination mechanism
#else
  // If we're just cleaning up a single worker, allow it some time to clean
  // up its state before force killing. The client socket will be closed
  // and the worker struct will be freed after the timeout.
  kill(worker->GetProcess().GetId(), SIGTERM);
#endif

  auto retry_timer = std::make_shared<boost::asio::deadline_timer>(io_service_);
  auto retry_duration = boost::posix_time::milliseconds(
      RayConfig::instance().kill_worker_timeout_milliseconds());
  retry_timer->expires_from_now(retry_duration);
  retry_timer->async_wait([retry_timer, worker](const boost::system::error_code &error) {
    RAY_LOG(DEBUG) << "Send SIGKILL to worker, pid=" << worker->GetProcess().GetId();
    // Force kill worker
    worker->GetProcess().Kill();
  });
}

void NodeManager::DestroyWorker(std::shared_ptr<WorkerInterface> worker,
                                rpc::WorkerExitType disconnect_type) {
  // We should disconnect the client first. Otherwise, we'll remove bundle resources
  // before actual resources are returned. Subsequent disconnect request that comes
  // due to worker dead will be ignored.
  DisconnectClient(worker->Connection(), disconnect_type);
  worker->MarkDead();
  KillWorker(worker);
}

void NodeManager::HandleJobStarted(const JobID &job_id, const JobTableData &job_data) {
  RAY_LOG(INFO) << "New job has started. Job id " << job_id << " Driver pid "
                << job_data.driver_pid() << " is dead: " << job_data.is_dead()
                << " driver address: " << job_data.driver_ip_address();
  worker_pool_.HandleJobStarted(job_id, job_data.config());
  // NOTE: Technically `HandleJobStarted` isn't idempotent because we'll
  // increment the ref count multiple times. This is fine because
  // `HandleJobFinisehd` will also decrement the ref count multiple times.
  runtime_env_manager_.AddURIReference(job_id.Hex(), job_data.config().runtime_env());
  // Tasks of this job may already arrived but failed to pop a worker because the job
  // config is not local yet. So we trigger dispatching again here to try to
  // reschedule these tasks.
  cluster_task_manager_->ScheduleAndDispatchTasks();
}

void NodeManager::HandleJobFinished(const JobID &job_id, const JobTableData &job_data) {
  RAY_LOG(DEBUG) << "HandleJobFinished " << job_id;
  RAY_CHECK(job_data.is_dead());
  worker_pool_.HandleJobFinished(job_id);
  runtime_env_manager_.RemoveURIReference(job_id.Hex());
}

void NodeManager::FillNormalTaskResourceUsage(rpc::ResourcesData &resources_data) {
  auto last_heartbeat_resources = gcs_client_->NodeResources().GetLastResourceUsage();
  ResourceSet normal_task_resources = cluster_task_manager_->CalcNormalTaskResources();
  if (!last_heartbeat_resources->GetNormalTaskResources().IsEqual(
          normal_task_resources)) {
    RAY_LOG(DEBUG) << "normal_task_resources = " << normal_task_resources.ToString();
    resources_data.set_resources_normal_task_changed(true);
    auto &normal_task_map = *(resources_data.mutable_resources_normal_task());
    normal_task_map = {normal_task_resources.GetResourceMap().begin(),
                       normal_task_resources.GetResourceMap().end()};
    resources_data.set_resources_normal_task_timestamp(absl::GetCurrentTimeNanos());
    last_heartbeat_resources->SetNormalTaskResources(normal_task_resources);
  }
}

<<<<<<< HEAD
void NodeManager::ReportResourceUsage() {
  auto resources_data = std::make_shared<rpc::ResourcesData>();
  resources_data->set_node_id(self_node_id_.Binary());
  resources_data->set_node_manager_address(initial_config_.node_manager_address);
  // Update local chche from gcs remote cache, this is needed when gcs restart.
=======
void NodeManager::FillResourceReport(rpc::ResourcesData &resources_data) {
  resources_data.set_node_id(self_node_id_.Binary());
  resources_data.set_node_manager_address(initial_config_.node_manager_address);
  // Update local cache from gcs remote cache, this is needed when gcs restart.
>>>>>>> 92599d91
  // We should always keep the cache view consistent.
  cluster_resource_scheduler_->UpdateLastResourceUsage(
      gcs_client_->NodeResources().GetLastResourceUsage());
  cluster_resource_scheduler_->FillResourceUsage(resources_data);
  cluster_task_manager_->FillResourceUsage(
      resources_data, gcs_client_->NodeResources().GetLastResourceUsage());
  if (RayConfig::instance().gcs_actor_scheduling_enabled()) {
    FillNormalTaskResourceUsage(resources_data);
  }

  // If plasma store is under high pressure, we should try to schedule a global gc.
  bool plasma_high_pressure =
      object_manager_.GetUsedMemoryPercentage() > high_plasma_storage_usage_;
  if (plasma_high_pressure && global_gc_throttler_.AbleToRun()) {
    TriggerGlobalGC();
  }

  // Set the global gc bit on the outgoing heartbeat message.
  if (should_global_gc_) {
    resources_data.set_should_global_gc(true);
    should_global_gc_ = false;
    global_gc_throttler_.RunNow();
  }

  // Trigger local GC if needed. This throttles the frequency of local GC calls
  // to at most once per heartbeat interval.
  if ((should_local_gc_ ||
       (absl::GetCurrentTimeNanos() - local_gc_run_time_ns_ > local_gc_interval_ns_)) &&
      local_gc_throttler_.AbleToRun()) {
    DoLocalGC();
    should_local_gc_ = false;
  }
}

void NodeManager::DoLocalGC() {
  auto all_workers = worker_pool_.GetAllRegisteredWorkers();
  for (const auto &driver : worker_pool_.GetAllRegisteredDrivers()) {
    all_workers.push_back(driver);
  }
  RAY_LOG(INFO) << "Sending Python GC request to " << all_workers.size()
                << " local workers to clean up Python cyclic references.";
  for (const auto &worker : all_workers) {
    rpc::LocalGCRequest request;
    worker->rpc_client()->LocalGC(
        request, [](const ray::Status &status, const rpc::LocalGCReply &r) {
          if (!status.ok()) {
            RAY_LOG(DEBUG) << "Failed to send local GC request: " << status.ToString();
          }
        });
  }
  local_gc_run_time_ns_ = absl::GetCurrentTimeNanos();
}

void NodeManager::HandleRequestObjectSpillage(
    const rpc::RequestObjectSpillageRequest &request,
    rpc::RequestObjectSpillageReply *reply, rpc::SendReplyCallback send_reply_callback) {
  const auto &object_id = ObjectID::FromBinary(request.object_id());
  RAY_LOG(DEBUG) << "Received RequestObjectSpillage for object " << object_id;
  local_object_manager_.SpillObjects(
      {object_id}, [object_id, reply, send_reply_callback](const ray::Status &status) {
        if (status.ok()) {
          RAY_LOG(DEBUG) << "Object " << object_id
                         << " has been spilled, replying to owner";
          reply->set_success(true);
          // TODO(Clark): Add spilled URLs and spilled node ID to owner RPC reply here
          // if OBOD is enabled, instead of relying on automatic raylet spilling path to
          // send an extra RPC to the owner.
        }
        send_reply_callback(Status::OK(), nullptr, nullptr);
      });
}

void NodeManager::HandleReleaseUnusedBundles(
    const rpc::ReleaseUnusedBundlesRequest &request,
    rpc::ReleaseUnusedBundlesReply *reply, rpc::SendReplyCallback send_reply_callback) {
  RAY_LOG(DEBUG) << "Releasing unused bundles.";
  std::unordered_set<BundleID, pair_hash> in_use_bundles;
  for (int index = 0; index < request.bundles_in_use_size(); ++index) {
    const auto &bundle_id = request.bundles_in_use(index).bundle_id();
    in_use_bundles.emplace(
        std::make_pair(PlacementGroupID::FromBinary(bundle_id.placement_group_id()),
                       bundle_id.bundle_index()));
  }

  // Kill all workers that are currently associated with the unused bundles.
  // NOTE: We can't traverse directly with `leased_workers_`, because `DestroyWorker` will
  // delete the element of `leased_workers_`. So we need to filter out
  // `workers_associated_with_unused_bundles` separately.
  std::vector<std::shared_ptr<WorkerInterface>> workers_associated_with_unused_bundles;
  for (const auto &worker_it : leased_workers_) {
    auto &worker = worker_it.second;
    const auto &bundle_id = worker->GetBundleId();
    // We need to filter out the workers used by placement group.
    if (!bundle_id.first.IsNil() && 0 == in_use_bundles.count(bundle_id)) {
      workers_associated_with_unused_bundles.emplace_back(worker);
    }
  }

  for (const auto &worker : workers_associated_with_unused_bundles) {
    RAY_LOG(DEBUG)
        << "Destroying worker since its bundle was unused. Placement group id: "
        << worker->GetBundleId().first
        << ", bundle index: " << worker->GetBundleId().second
        << ", task id: " << worker->GetAssignedTaskId()
        << ", actor id: " << worker->GetActorId()
        << ", worker id: " << worker->WorkerId();
    DestroyWorker(worker, rpc::WorkerExitType::UNUSED_RESOURCE_RELEASED);
  }

  // Return unused bundle resources.
  placement_group_resource_manager_->ReturnUnusedBundle(in_use_bundles);

  send_reply_callback(Status::OK(), nullptr, nullptr);
}

// This warns users that there could be the resource deadlock. It works this way;
// - If there's no available workers for scheduling
// - But if there are still pending tasks waiting for resource acquisition
// It means the cluster might not have enough resources to be in progress.
// Note that this can print the false negative messages
// e.g., there are many actors taking up resources for a long time.
void NodeManager::WarnResourceDeadlock() {
  ray::RayTask exemplar;
  bool any_pending = false;
  int pending_actor_creations = 0;
  int pending_tasks = 0;
  std::string available_resources;

  // Check if any progress is being made on this raylet.
  for (const auto &worker : worker_pool_.GetAllRegisteredWorkers()) {
    if (worker->IsAvailableForScheduling()) {
      // Progress is being made in a task, don't warn.
      resource_deadlock_warned_ = 0;
      return;
    }
  }

  // Check if any tasks are blocked on resource acquisition.
  if (!cluster_task_manager_->AnyPendingTasksForResourceAcquisition(
          &exemplar, &any_pending, &pending_actor_creations, &pending_tasks)) {
    // No pending tasks, no need to warn.
    resource_deadlock_warned_ = 0;
    return;
  }

  // Push an warning to the driver that a task is blocked trying to acquire resources.
  // To avoid spurious triggers, only take action starting with the second time.
  // case resource_deadlock_warned_:  0 => first time, don't do anything yet
  // case resource_deadlock_warned_:  1 => second time, print a warning
  // case resource_deadlock_warned_: >1 => global gc but don't print any warnings
  if (any_pending && resource_deadlock_warned_++ > 0) {
    // Actor references may be caught in cycles, preventing them from being deleted.
    // Trigger global GC to hopefully free up resource slots.
    TriggerGlobalGC();

    // Suppress duplicates warning messages.
    if (resource_deadlock_warned_ > 2) {
      return;
    }

    std::ostringstream error_message;
    error_message
        << "The actor or task with ID " << exemplar.GetTaskSpecification().TaskId()
        << " cannot be scheduled right now. You can ignore this message if this "
        << "Ray cluster is expected to auto-scale or if you specified a "
        << "runtime_env for this actor or task, which may take time to install.  "
        << "Otherwise, this is likely due to all cluster resources being claimed "
        << "by actors. To resolve the issue, consider creating fewer actors or "
        << "increasing the resources available to this Ray cluster.\n"
        << "Required resources for this actor or task: "
        << exemplar.GetTaskSpecification().GetRequiredPlacementResources().ToString()
        << "\n"
        << "Available resources on this node: "
        << cluster_resource_scheduler_->GetLocalResourceViewString()
        << " In total there are " << pending_tasks << " pending tasks and "
        << pending_actor_creations << " pending actors on this node.";

    std::string error_message_str = error_message.str();
    RAY_LOG(WARNING) << error_message_str;
    RAY_LOG_EVERY_MS(WARNING, 10 * 1000) << cluster_task_manager_->DebugStr();
    if (RayConfig::instance().legacy_scheduler_warnings()) {
      auto error_data_ptr = gcs::CreateErrorTableData(
          "resource_deadlock", error_message_str, current_time_ms(),
          exemplar.GetTaskSpecification().JobId());
      RAY_CHECK_OK(gcs_client_->Errors().AsyncReportJobError(error_data_ptr, nullptr));
    }
  }
  // Try scheduling tasks. Without this, if there's no more tasks coming in, deadlocked
  // tasks are never be scheduled.
  cluster_task_manager_->ScheduleAndDispatchTasks();
}

void NodeManager::NodeAdded(const GcsNodeInfo &node_info) {
  const NodeID node_id = NodeID::FromBinary(node_info.node_id());

  RAY_LOG(DEBUG) << "[NodeAdded] Received callback from node id " << node_id;
  if (node_id == self_node_id_) {
    return;
  }

  // Store address of the new node manager for rpc requests.
  remote_node_manager_addresses_[node_id] =
      std::make_pair(node_info.node_manager_address(), node_info.node_manager_port());

  // Fetch resource info for the remote node and update cluster resource map.
  RAY_CHECK_OK(gcs_client_->NodeResources().AsyncGetResources(
      node_id,
      [this, node_id](
          Status status,
          const boost::optional<gcs::NodeResourceInfoAccessor::ResourceMap> &data) {
        if (data) {
          ResourceSet resource_set;
          for (auto &resource_entry : *data) {
            resource_set.AddOrUpdateResource(resource_entry.first,
                                             resource_entry.second->resource_capacity());
          }
          ResourceCreateUpdated(node_id, resource_set);
        }
      }));
}

void NodeManager::NodeRemoved(const NodeID &node_id) {
  // TODO(swang): If we receive a notification for our own death, clean up and
  // exit immediately.
  RAY_LOG(DEBUG) << "[NodeRemoved] Received callback from node id " << node_id;

  if (node_id == self_node_id_) {
    if (!is_node_drained_) {
      RAY_LOG(FATAL)
          << "[Timeout] Exiting because this node manager has mistakenly been marked as "
             "dead by the "
          << "GCS: GCS didn't receive heartbeats from this node for "
          << RayConfig::instance().num_heartbeats_timeout() *
                 RayConfig::instance().raylet_heartbeat_period_milliseconds()
          << " ms. This is likely because the machine or raylet has become overloaded.";
    } else {
      // No-op since this node already starts to be drained, and GCS already knows about
      // it.
      RAY_LOG(INFO) << "Node is marked as dead by GCS because the node is drained.";
      return;
    }
  }

  // Below, when we remove node_id from all of these data structures, we could
  // check that it is actually removed, or log a warning otherwise, but that may
  // not be necessary.

  // Remove the node from the resource map.
  if (!cluster_resource_scheduler_->RemoveNode(node_id.Binary())) {
    RAY_LOG(DEBUG) << "Received NodeRemoved callback for an unknown node: " << node_id
                   << ".";
    return;
  }

  // Remove the node manager address.
  const auto node_entry = remote_node_manager_addresses_.find(node_id);
  if (node_entry != remote_node_manager_addresses_.end()) {
    remote_node_manager_addresses_.erase(node_entry);
  }

  // Notify the object directory that the node has been removed so that it
  // can remove it from any cached locations.
  object_directory_->HandleNodeRemoved(node_id);

  // Clean up workers that were owned by processes that were on the failed
  // node.
  rpc::WorkerDeltaData data;
  data.set_raylet_id(node_id.Binary());
  HandleUnexpectedWorkerFailure(data);
}

void NodeManager::HandleUnexpectedWorkerFailure(const rpc::WorkerDeltaData &data) {
  const WorkerID worker_id = WorkerID::FromBinary(data.worker_id());
  const NodeID node_id = NodeID::FromBinary(data.raylet_id());
  if (!worker_id.IsNil()) {
    RAY_LOG(DEBUG) << "Worker " << worker_id << " failed";
    failed_workers_cache_.insert(worker_id);
  } else {
    RAY_CHECK(!node_id.IsNil());
    failed_nodes_cache_.insert(node_id);
  }

  // TODO(swang): Also clean up any lease requests owned by the failed worker
  // from the task queues. This is only necessary for lease requests that are
  // infeasible, since requests that are fulfilled will get canceled during
  // dispatch.
  for (const auto &pair : leased_workers_) {
    auto &worker = pair.second;
    const auto owner_worker_id =
        WorkerID::FromBinary(worker->GetOwnerAddress().worker_id());
    const auto owner_node_id = NodeID::FromBinary(worker->GetOwnerAddress().raylet_id());
    RAY_LOG(DEBUG) << "Lease " << worker->WorkerId() << " owned by " << owner_worker_id;
    RAY_CHECK(!owner_worker_id.IsNil() && !owner_node_id.IsNil());
    if (!worker->IsDetachedActor()) {
      // TODO (Alex): Cancel all pending child tasks of the tasks whose owners have failed
      // because the owner could've submitted lease requests before failing.
      if (!worker_id.IsNil()) {
        // If the failed worker was a leased worker's owner, then kill the leased worker.
        if (owner_worker_id == worker_id) {
          RAY_LOG(INFO) << "Owner process " << owner_worker_id
                        << " died, killing leased worker " << worker->WorkerId();
          KillWorker(worker);
        }
      } else if (owner_node_id == node_id) {
        // If the leased worker's owner was on the failed node, then kill the leased
        // worker.
        RAY_LOG(INFO) << "Owner node " << owner_node_id << " died, killing leased worker "
                      << worker->WorkerId();
        KillWorker(worker);
      }
    }
  }
}

void NodeManager::ResourceCreateUpdated(const NodeID &node_id,
                                        const ResourceSet &createUpdatedResources) {
  RAY_LOG(DEBUG) << "[ResourceCreateUpdated] received callback from node id " << node_id
                 << " with created or updated resources: "
                 << createUpdatedResources.ToString() << ". Updating resource map."
                 << " skip=" << (node_id == self_node_id_);

  // Skip updating local node since local node always has the latest information.
  // Updating local node could result in a inconsistence view in cluster resource
  // scheduler which could make task hang.
  if (node_id == self_node_id_) {
    cluster_task_manager_->ScheduleAndDispatchTasks();
    return;
  }

  // Update local_available_resources_ and SchedulingResources
  for (const auto &resource_pair : createUpdatedResources.GetResourceMap()) {
    const std::string &resource_label = resource_pair.first;
    const double &new_resource_capacity = resource_pair.second;
    cluster_resource_scheduler_->UpdateResourceCapacity(node_id.Binary(), resource_label,
                                                        new_resource_capacity);
  }
  RAY_LOG(DEBUG) << "[ResourceCreateUpdated] Updated cluster_resource_map.";
  cluster_task_manager_->ScheduleAndDispatchTasks();
}

void NodeManager::ResourceDeleted(const NodeID &node_id,
                                  const std::vector<std::string> &resource_names) {
  if (RAY_LOG_ENABLED(DEBUG)) {
    std::ostringstream oss;
    for (auto &resource_name : resource_names) {
      oss << resource_name << ", ";
    }
    RAY_LOG(DEBUG) << "[ResourceDeleted] received callback from node id " << node_id
                   << " with deleted resources: " << oss.str()
                   << ". Updating resource map. skip=" << (node_id == self_node_id_);
  }

  // Skip updating local node since local node always has the latest information.
  // Updating local node could result in a inconsistence view in cluster resource
  // scheduler which could make task hang.
  if (node_id == self_node_id_) {
    return;
  }

  // Update local_available_resources_ and SchedulingResources
  for (const auto &resource_label : resource_names) {
    cluster_resource_scheduler_->DeleteResource(node_id.Binary(), resource_label);
  }
  return;
}

void NodeManager::UpdateResourceUsage(const NodeID &node_id,
                                      const rpc::ResourcesData &resource_data) {
  if (!cluster_resource_scheduler_->UpdateNode(node_id.Binary(), resource_data)) {
    RAY_LOG(INFO)
        << "[UpdateResourceUsage]: received resource usage from unknown node id "
        << node_id;
    return;
  }

  // Trigger local GC at the next heartbeat interval.
  if (resource_data.should_global_gc()) {
    should_local_gc_ = true;
  }

  // If light resource usage report enabled, we update remote resources only when related
  // resources map in heartbeat is not empty.
  cluster_task_manager_->ScheduleAndDispatchTasks();
}

void NodeManager::ResourceUsageBatchReceived(
    const ResourceUsageBatchData &resource_usage_batch) {
  // Update load information provided by each message.
  for (const auto &resource_usage : resource_usage_batch.batch()) {
    const NodeID &node_id = NodeID::FromBinary(resource_usage.node_id());
    if (node_id == self_node_id_) {
      // Skip messages from self.
      continue;
    }
    UpdateResourceUsage(node_id, resource_usage);
  }
}

void NodeManager::ProcessNewClient(ClientConnection &client) {
  // The new client is a worker, so begin listening for messages.
  client.ProcessMessages();
}

void NodeManager::ProcessClientMessage(const std::shared_ptr<ClientConnection> &client,
                                       int64_t message_type,
                                       const uint8_t *message_data) {
  auto registered_worker = worker_pool_.GetRegisteredWorker(client);
  auto message_type_value = static_cast<protocol::MessageType>(message_type);
  RAY_LOG(DEBUG) << "[Worker] Message "
                 << protocol::EnumNameMessageType(message_type_value) << "("
                 << message_type << ") from worker with PID "
                 << (registered_worker
                         ? std::to_string(registered_worker->GetProcess().GetId())
                         : "nil");

  if (registered_worker && registered_worker->IsDead()) {
    // For a worker that is marked as dead (because the job has died already),
    // all the messages are ignored except DisconnectClient.
    if (message_type_value != protocol::MessageType::DisconnectClient) {
      // Listen for more messages.
      client->ProcessMessages();
      return;
    }
  }

  switch (message_type_value) {
  case protocol::MessageType::RegisterClientRequest: {
    ProcessRegisterClientRequestMessage(client, message_data);
  } break;
  case protocol::MessageType::AnnounceWorkerPort: {
    ProcessAnnounceWorkerPortMessage(client, message_data);
  } break;
  case protocol::MessageType::TaskDone: {
    HandleWorkerAvailable(client);
  } break;
  case protocol::MessageType::DisconnectClient: {
    ProcessDisconnectClientMessage(client, message_data);
    // We don't need to receive future messages from this client,
    // because it's already disconnected.
    return;
  } break;
  case protocol::MessageType::FetchOrReconstruct: {
    ProcessFetchOrReconstructMessage(client, message_data);
  } break;
  case protocol::MessageType::NotifyDirectCallTaskBlocked: {
    ProcessDirectCallTaskBlocked(client, message_data);
  } break;
  case protocol::MessageType::NotifyDirectCallTaskUnblocked: {
    std::shared_ptr<WorkerInterface> worker = worker_pool_.GetRegisteredWorker(client);
    HandleDirectCallTaskUnblocked(worker);
  } break;
  case protocol::MessageType::NotifyUnblocked: {
    // TODO(ekl) this is still used from core worker even in direct call mode to
    // finish up get requests.
    auto message = flatbuffers::GetRoot<protocol::NotifyUnblocked>(message_data);
    AsyncResolveObjectsFinish(client, from_flatbuf<TaskID>(*message->task_id()),
                              /*was_blocked*/ true);
  } break;
  case protocol::MessageType::WaitRequest: {
    ProcessWaitRequestMessage(client, message_data);
  } break;
  case protocol::MessageType::WaitForDirectActorCallArgsRequest: {
    ProcessWaitForDirectActorCallArgsRequestMessage(client, message_data);
  } break;
  case protocol::MessageType::PushErrorRequest: {
    ProcessPushErrorRequestMessage(message_data);
  } break;
  case protocol::MessageType::FreeObjectsInObjectStoreRequest: {
    auto message = flatbuffers::GetRoot<protocol::FreeObjectsRequest>(message_data);
    std::vector<ObjectID> object_ids = from_flatbuf<ObjectID>(*message->object_ids());
    // Clean up objects from the object store.
    object_manager_.FreeObjects(object_ids, message->local_only());
  } break;
  case protocol::MessageType::SubscribePlasmaReady: {
    ProcessSubscribePlasmaReady(client, message_data);
  } break;
  default:
    RAY_LOG(FATAL) << "Received unexpected message type " << message_type;
  }

  // Listen for more messages.
  client->ProcessMessages();
}

void NodeManager::ProcessRegisterClientRequestMessage(
    const std::shared_ptr<ClientConnection> &client, const uint8_t *message_data) {
  client->Register();

  auto message = flatbuffers::GetRoot<protocol::RegisterClientRequest>(message_data);
  Language language = static_cast<Language>(message->language());
  const JobID job_id = from_flatbuf<JobID>(*message->job_id());
  const int runtime_env_hash = static_cast<int>(message->runtime_env_hash());
  WorkerID worker_id = from_flatbuf<WorkerID>(*message->worker_id());
  pid_t pid = message->worker_pid();
  pid_t worker_shim_pid = message->worker_shim_pid();
  StartupToken worker_startup_token = message->startup_token();
  std::string worker_ip_address = string_from_flatbuf(*message->ip_address());
  // TODO(suquark): Use `WorkerType` in `common.proto` without type converting.
  rpc::WorkerType worker_type = static_cast<rpc::WorkerType>(message->worker_type());
  if (((worker_type != rpc::WorkerType::SPILL_WORKER &&
        worker_type != rpc::WorkerType::RESTORE_WORKER)) ||
      worker_type == rpc::WorkerType::DRIVER) {
    RAY_CHECK(!job_id.IsNil());
  } else {
    RAY_CHECK(job_id.IsNil());
  }
  auto worker = std::dynamic_pointer_cast<WorkerInterface>(std::make_shared<Worker>(
      job_id, runtime_env_hash, worker_id, language, worker_type, worker_ip_address,
      client, client_call_manager_, worker_startup_token));

  auto send_reply_callback = [this, client, job_id](Status status, int assigned_port) {
    flatbuffers::FlatBufferBuilder fbb;
    std::string serialized_job_config;
    auto job_config = worker_pool_.GetJobConfig(job_id);
    if (job_config != boost::none) {
      serialized_job_config = (*job_config).SerializeAsString();
    }
    auto reply = ray::protocol::CreateRegisterClientReply(
        fbb, status.ok(), fbb.CreateString(status.ToString()),
        to_flatbuf(fbb, self_node_id_), assigned_port,
        fbb.CreateString(serialized_job_config));
    fbb.Finish(reply);
    client->WriteMessageAsync(
        static_cast<int64_t>(protocol::MessageType::RegisterClientReply), fbb.GetSize(),
        fbb.GetBufferPointer(), [this, client](const ray::Status &status) {
          if (!status.ok()) {
            DisconnectClient(client);
          }
        });
  };
  if (worker_type == rpc::WorkerType::WORKER ||
      worker_type == rpc::WorkerType::SPILL_WORKER ||
      worker_type == rpc::WorkerType::RESTORE_WORKER) {
    // Register the new worker.
    auto status = worker_pool_.RegisterWorker(worker, pid, worker_shim_pid,
                                              worker_startup_token, send_reply_callback);
    if (!status.ok()) {
      // If the worker failed to register to Raylet, trigger task dispatching here to
      // allow new worker processes to be started (if capped by
      // maximum_startup_concurrency).
      cluster_task_manager_->ScheduleAndDispatchTasks();
    }
  } else {
    // Register the new driver.
    RAY_CHECK(pid >= 0);
    // Don't need to set shim pid for driver
    worker->SetProcess(Process::FromPid(pid));
    // Compute a dummy driver task id from a given driver.
    const TaskID driver_task_id = TaskID::ComputeDriverTaskId(worker_id);
    worker->AssignTaskId(driver_task_id);
    rpc::JobConfig job_config;
    job_config.ParseFromString(message->serialized_job_config()->str());

    // Send the reply callback only after registration fully completes at the GCS.
    auto cb = [this, worker_ip_address, pid, job_id, job_config,
               send_reply_callback = std::move(send_reply_callback)](const Status &status,
                                                                     int assigned_port) {
      if (status.ok()) {
        auto job_data_ptr = gcs::CreateJobTableData(job_id, /*is_dead*/ false,
                                                    worker_ip_address, pid, job_config);
        RAY_CHECK_OK(gcs_client_->Jobs().AsyncAdd(
            job_data_ptr,
            [send_reply_callback = std::move(send_reply_callback), assigned_port](
                Status status) { send_reply_callback(status, assigned_port); }));
      }
    };
    RAY_UNUSED(worker_pool_.RegisterDriver(worker, job_config, std::move(cb)));
  }
}

void NodeManager::ProcessAnnounceWorkerPortMessage(
    const std::shared_ptr<ClientConnection> &client, const uint8_t *message_data) {
  bool is_worker = true;
  std::shared_ptr<WorkerInterface> worker = worker_pool_.GetRegisteredWorker(client);
  if (worker == nullptr) {
    is_worker = false;
    worker = worker_pool_.GetRegisteredDriver(client);
  }
  RAY_CHECK(worker != nullptr) << "No worker exists for CoreWorker with client: "
                               << client->DebugString();

  auto message = flatbuffers::GetRoot<protocol::AnnounceWorkerPort>(message_data);
  int port = message->port();
  worker->Connect(port);
  if (is_worker) {
    worker_pool_.OnWorkerStarted(worker);
    HandleWorkerAvailable(worker->Connection());
  }
}

void NodeManager::HandleWorkerAvailable(const std::shared_ptr<ClientConnection> &client) {
  std::shared_ptr<WorkerInterface> worker = worker_pool_.GetRegisteredWorker(client);
  HandleWorkerAvailable(worker);
}

void NodeManager::HandleWorkerAvailable(const std::shared_ptr<WorkerInterface> &worker) {
  RAY_CHECK(worker);

  if (worker->GetWorkerType() == rpc::WorkerType::SPILL_WORKER) {
    // Return the worker to the idle pool.
    worker_pool_.PushSpillWorker(worker);
    return;
  }

  if (worker->GetWorkerType() == rpc::WorkerType::RESTORE_WORKER) {
    // Return the worker to the idle pool.
    worker_pool_.PushRestoreWorker(worker);
    return;
  }

  bool worker_idle = true;

  // If the worker was assigned a task, mark it as finished.
  if (!worker->GetAssignedTaskId().IsNil()) {
    worker_idle = FinishAssignedTask(worker);
  }

  if (worker_idle) {
    // Return the worker to the idle pool.
    worker_pool_.PushWorker(worker);
  }

  cluster_task_manager_->ScheduleAndDispatchTasks();
}

void NodeManager::DisconnectClient(const std::shared_ptr<ClientConnection> &client,
                                   rpc::WorkerExitType disconnect_type,
                                   const rpc::RayException *creation_task_exception) {
  RAY_LOG(INFO) << "NodeManager::DisconnectClient, disconnect_type=" << disconnect_type
                << ", has creation task exception = "
                << (creation_task_exception != nullptr);
  std::shared_ptr<WorkerInterface> worker = worker_pool_.GetRegisteredWorker(client);
  bool is_worker = false, is_driver = false;
  if (worker) {
    // The client is a worker.
    is_worker = true;
  } else {
    worker = worker_pool_.GetRegisteredDriver(client);
    if (worker) {
      // The client is a driver.
      is_driver = true;
    } else {
      RAY_LOG(INFO) << "Ignoring client disconnect because the client has already "
                    << "been disconnected.";
      return;
    }
  }
  RAY_CHECK(!(is_worker && is_driver));
  // Clean up any open ray.get or ray.wait calls that the worker made.
  dependency_manager_.CancelGetRequest(worker->WorkerId());
  dependency_manager_.CancelWaitRequest(worker->WorkerId());

  // Erase any lease metadata.
  leased_workers_.erase(worker->WorkerId());

  if (creation_task_exception != nullptr) {
    RAY_LOG(INFO) << "Formatted creation task exception: "
                  << creation_task_exception->formatted_exception_string()
                  << ", worker_id: " << worker->WorkerId();
  }
  // Publish the worker failure.
  auto worker_failure_data_ptr = gcs::CreateWorkerFailureData(
      self_node_id_, worker->WorkerId(), worker->IpAddress(), worker->Port(),
      time(nullptr), disconnect_type, creation_task_exception);
  RAY_CHECK_OK(
      gcs_client_->Workers().AsyncReportWorkerFailure(worker_failure_data_ptr, nullptr));

  if (is_worker) {
    const ActorID &actor_id = worker->GetActorId();
    const TaskID &task_id = worker->GetAssignedTaskId();
    // If the worker was running a task or actor, clean up the task and push an
    // error to the driver, unless the worker is already dead.
    if ((!task_id.IsNil() || !actor_id.IsNil()) && !worker->IsDead()) {
      // If the worker was an actor, it'll be cleaned by GCS.
      if (actor_id.IsNil()) {
        // Return the resources that were being used by this worker.
        RayTask task;
        cluster_task_manager_->TaskFinished(worker, &task);
      }

      if (worker->IsDetachedActor()) {
        runtime_env_manager_.RemoveURIReference(actor_id.Hex());
      }

      if (disconnect_type == rpc::WorkerExitType::SYSTEM_ERROR_EXIT) {
        // Push the error to driver.
        const JobID &job_id = worker->GetAssignedJobId();
        // TODO(rkn): Define this constant somewhere else.
        std::string type = "worker_died";
        std::ostringstream error_message;
        error_message << "A worker died or was killed while executing a task by an "
                         "unexpected system "
                         "error. To troubleshoot the problem, check the logs for the "
                         "dead worker. RayTask ID: "
                      << task_id << " Worker ID: " << worker->WorkerId()
                      << " Node ID: " << self_node_id_
                      << " Worker IP address: " << worker->IpAddress()
                      << " Worker port: " << worker->Port()
                      << " Worker PID: " << worker->GetProcess().GetId();
        std::string error_message_str = error_message.str();
        RAY_EVENT(ERROR, EL_RAY_WORKER_FAILURE)
                .WithField("worker_id", worker->WorkerId().Hex())
                .WithField("node_id", self_node_id_.Hex())
                .WithField("job_id", worker->GetAssignedJobId().Hex())
            << error_message_str;
        auto error_data_ptr =
            gcs::CreateErrorTableData(type, error_message_str, current_time_ms(), job_id);
        RAY_CHECK_OK(gcs_client_->Errors().AsyncReportJobError(error_data_ptr, nullptr));
      }
    }

    // Remove the dead client from the pool and stop listening for messages.
    worker_pool_.DisconnectWorker(worker, disconnect_type);

    // Return the resources that were being used by this worker.
    cluster_task_manager_->ReleaseWorkerResources(worker);

    cluster_task_manager_->ClearWorkerBacklog(worker->WorkerId());

    // Since some resources may have been released, we can try to dispatch more tasks.
    cluster_task_manager_->ScheduleAndDispatchTasks();
  } else if (is_driver) {
    // The client is a driver.
    const auto job_id = worker->GetAssignedJobId();
    RAY_CHECK(!job_id.IsNil());
    RAY_CHECK_OK(gcs_client_->Jobs().AsyncMarkFinished(job_id, nullptr));
    worker_pool_.DisconnectDriver(worker);

    RAY_LOG(INFO) << "Driver (pid=" << worker->GetProcess().GetId()
                  << ") is disconnected. "
                  << "job_id: " << worker->GetAssignedJobId();
    if (disconnect_type == rpc::WorkerExitType::SYSTEM_ERROR_EXIT) {
      RAY_EVENT(ERROR, EL_RAY_DRIVER_FAILURE)
              .WithField("node_id", self_node_id_.Hex())
              .WithField("job_id", worker->GetAssignedJobId().Hex())
          << "Driver " << worker->WorkerId() << " died. Address: " << worker->IpAddress()
          << ":" << worker->Port() << ", Pid: " << worker->GetProcess().GetId()
          << ", JobId: " << worker->GetAssignedJobId();
    }
  }

  client->Close();

  // TODO(rkn): Tell the object manager that this client has disconnected so
  // that it can clean up the wait requests for this client. Currently I think
  // these can be leaked.
}

void NodeManager::ProcessDisconnectClientMessage(
    const std::shared_ptr<ClientConnection> &client, const uint8_t *message_data) {
  auto message = flatbuffers::GetRoot<protocol::DisconnectClient>(message_data);
  auto disconnect_type = static_cast<rpc::WorkerExitType>(message->disconnect_type());
  const flatbuffers::Vector<uint8_t> *exception_pb =
      message->creation_task_exception_pb();

  std::unique_ptr<rpc::RayException> creation_task_exception = nullptr;
  if (exception_pb != nullptr) {
    creation_task_exception = std::make_unique<rpc::RayException>();
    creation_task_exception->ParseFromString(std::string(
        reinterpret_cast<const char *>(exception_pb->data()), exception_pb->size()));
  }
  DisconnectClient(client, disconnect_type, creation_task_exception.get());
}

void NodeManager::ProcessFetchOrReconstructMessage(
    const std::shared_ptr<ClientConnection> &client, const uint8_t *message_data) {
  auto message = flatbuffers::GetRoot<protocol::FetchOrReconstruct>(message_data);
  const auto refs =
      FlatbufferToObjectReference(*message->object_ids(), *message->owner_addresses());
  // TODO(ekl) we should be able to remove the fetch only flag along with the legacy
  // non-direct call support.
  if (message->fetch_only()) {
    std::shared_ptr<WorkerInterface> worker = worker_pool_.GetRegisteredWorker(client);
    if (!worker) {
      worker = worker_pool_.GetRegisteredDriver(client);
    }
    // Fetch requests can get re-ordered after the worker finishes, so make sure to
    // check the worker is still assigned a task to avoid leaks.
    if (worker && !worker->GetAssignedTaskId().IsNil()) {
      // This will start a fetch for the objects that gets canceled once the
      // objects are local, or if the worker dies.
      dependency_manager_.StartOrUpdateGetRequest(worker->WorkerId(), refs);
    }
  } else {
    // The values are needed. Add all requested objects to the list to
    // subscribe to in the task dependency manager. These objects will be
    // pulled from remote node managers. If an object's owner dies, an error
    // will be stored as the object's value.
    const TaskID task_id = from_flatbuf<TaskID>(*message->task_id());
    AsyncResolveObjects(client, refs, task_id, /*ray_get=*/true,
                        /*mark_worker_blocked*/ message->mark_worker_blocked());
  }
}

void NodeManager::ProcessDirectCallTaskBlocked(
    const std::shared_ptr<ClientConnection> &client, const uint8_t *message_data) {
  auto message =
      flatbuffers::GetRoot<protocol::NotifyDirectCallTaskBlocked>(message_data);
  bool release_resources = message->release_resources();
  std::shared_ptr<WorkerInterface> worker = worker_pool_.GetRegisteredWorker(client);
  HandleDirectCallTaskBlocked(worker, release_resources);
}

void NodeManager::ProcessWaitRequestMessage(
    const std::shared_ptr<ClientConnection> &client, const uint8_t *message_data) {
  // Read the data.
  auto message = flatbuffers::GetRoot<protocol::WaitRequest>(message_data);
  std::vector<ObjectID> object_ids = from_flatbuf<ObjectID>(*message->object_ids());
  const auto refs =
      FlatbufferToObjectReference(*message->object_ids(), *message->owner_addresses());
  std::unordered_map<ObjectID, rpc::Address> owner_addresses;
  for (const auto &ref : refs) {
    owner_addresses.emplace(ObjectID::FromBinary(ref.object_id()), ref.owner_address());
  }

  bool resolve_objects = false;
  for (auto const &object_id : object_ids) {
    if (!dependency_manager_.CheckObjectLocal(object_id)) {
      // At least one object requires resolution.
      resolve_objects = true;
    }
  }

  const TaskID &current_task_id = from_flatbuf<TaskID>(*message->task_id());
  bool was_blocked = message->mark_worker_blocked();
  if (resolve_objects) {
    // Resolve any missing objects. This is a no-op for any objects that are
    // already local. Missing objects will be pulled from remote node managers.
    // If an object's owner dies, an error will be stored as the object's
    // value.
    AsyncResolveObjects(client, refs, current_task_id, /*ray_get=*/false,
                        /*mark_worker_blocked*/ was_blocked);
  }
  int64_t wait_ms = message->timeout();
  uint64_t num_required_objects = static_cast<uint64_t>(message->num_ready_objects());
  // TODO Remove in the future since it should have already be done in other place
  ray::Status status = object_manager_.Wait(
      object_ids, owner_addresses, wait_ms, num_required_objects,
      [this, resolve_objects, was_blocked, client, current_task_id](
          std::vector<ObjectID> found, std::vector<ObjectID> remaining) {
        // Write the data.
        flatbuffers::FlatBufferBuilder fbb;
        flatbuffers::Offset<protocol::WaitReply> wait_reply = protocol::CreateWaitReply(
            fbb, to_flatbuf(fbb, found), to_flatbuf(fbb, remaining));
        fbb.Finish(wait_reply);

        auto status =
            client->WriteMessage(static_cast<int64_t>(protocol::MessageType::WaitReply),
                                 fbb.GetSize(), fbb.GetBufferPointer());
        if (status.ok()) {
          // The client is unblocked now because the wait call has returned.
          if (resolve_objects) {
            AsyncResolveObjectsFinish(client, current_task_id, was_blocked);
          }
        } else {
          // We failed to write to the client, so disconnect the client.
          DisconnectClient(client);
        }
      });
  RAY_CHECK_OK(status);
}

void NodeManager::ProcessWaitForDirectActorCallArgsRequestMessage(
    const std::shared_ptr<ClientConnection> &client, const uint8_t *message_data) {
  // Read the data.
  auto message =
      flatbuffers::GetRoot<protocol::WaitForDirectActorCallArgsRequest>(message_data);
  std::vector<ObjectID> object_ids = from_flatbuf<ObjectID>(*message->object_ids());
  int64_t tag = message->tag();
  // Resolve any missing objects. This will pull the objects from remote node
  // managers or store an error if the objects have failed.
  const auto refs =
      FlatbufferToObjectReference(*message->object_ids(), *message->owner_addresses());
  std::unordered_map<ObjectID, rpc::Address> owner_addresses;
  for (const auto &ref : refs) {
    owner_addresses.emplace(ObjectID::FromBinary(ref.object_id()), ref.owner_address());
  }
  AsyncResolveObjects(client, refs, TaskID::Nil(), /*ray_get=*/false,
                      /*mark_worker_blocked*/ false);
  // Reply to the client once a location has been found for all arguments.
  // NOTE(swang): ObjectManager::Wait currently returns as soon as any location
  // has been found, so the object may still be on a remote node when the
  // client receives the reply.
  ray::Status status = object_manager_.Wait(
      object_ids, owner_addresses, -1, object_ids.size(),
      [this, client, tag](std::vector<ObjectID> found, std::vector<ObjectID> remaining) {
        RAY_CHECK(remaining.empty());
        std::shared_ptr<WorkerInterface> worker =
            worker_pool_.GetRegisteredWorker(client);
        if (!worker) {
          RAY_LOG(ERROR) << "Lost worker for wait request " << client;
        } else {
          worker->DirectActorCallArgWaitComplete(tag);
        }
      });
  RAY_CHECK_OK(status);
}

void NodeManager::ProcessPushErrorRequestMessage(const uint8_t *message_data) {
  auto message = flatbuffers::GetRoot<protocol::PushErrorRequest>(message_data);

  auto const &type = string_from_flatbuf(*message->type());
  auto const &error_message = string_from_flatbuf(*message->error_message());
  double timestamp = message->timestamp();
  JobID job_id = from_flatbuf<JobID>(*message->job_id());
  auto error_data_ptr = gcs::CreateErrorTableData(type, error_message, timestamp, job_id);
  RAY_CHECK_OK(gcs_client_->Errors().AsyncReportJobError(error_data_ptr, nullptr));
}

void NodeManager::HandleUpdateResourceUsage(
    const rpc::UpdateResourceUsageRequest &request, rpc::UpdateResourceUsageReply *reply,
    rpc::SendReplyCallback send_reply_callback) {
  rpc::ResourceUsageBroadcastData resource_usage_batch;
  resource_usage_batch.ParseFromString(request.serialized_resource_usage_batch());
  // When next_resource_seq_no_ == 0 it means it just started.
  // TODO: Fetch a snapshot from gcs for lightweight resource broadcasting
  if (next_resource_seq_no_ != 0 &&
      resource_usage_batch.seq_no() != next_resource_seq_no_) {
    // TODO (Alex): Ideally we would be really robust, and potentially eagerly
    // pull a full resource "snapshot" from gcs to make sure our state doesn't
    // diverge from GCS.
    RAY_LOG(WARNING)
        << "Raylet may have missed a resource broadcast. This either means that GCS has "
           "restarted, the network is heavily congested and is dropping, reordering, or "
           "duplicating packets. Expected seq#: "
        << next_resource_seq_no_ << ", but got: " << resource_usage_batch.seq_no() << ".";
    if (resource_usage_batch.seq_no() < next_resource_seq_no_) {
      RAY_LOG(WARNING) << "Discard the the resource update since local version is newer";
      return;
    }
  }
  next_resource_seq_no_ = resource_usage_batch.seq_no() + 1;

  for (const auto &resource_change_or_data : resource_usage_batch.batch()) {
    if (resource_change_or_data.has_data()) {
      const auto &resource_usage = resource_change_or_data.data();
      auto node_id = NodeID::FromBinary(resource_usage.node_id());
      // Skip messages from self.
      if (node_id != self_node_id_) {
        UpdateResourceUsage(node_id, resource_usage);
      }
    } else if (resource_change_or_data.has_change()) {
      const auto &resource_notification = resource_change_or_data.change();
      auto node_id = NodeID::FromBinary(resource_notification.node_id());
      if (resource_notification.updated_resources_size() != 0) {
        ResourceSet resource_set(
            MapFromProtobuf(resource_notification.updated_resources()));
        ResourceCreateUpdated(node_id, resource_set);
      }

      if (resource_notification.deleted_resources_size() != 0) {
        ResourceDeleted(node_id,
                        VectorFromProtobuf(resource_notification.deleted_resources()));
      }
    }
  }
  send_reply_callback(Status::OK(), nullptr, nullptr);
}

void NodeManager::HandleRequestResourceReport(
    const rpc::RequestResourceReportRequest &request,
    rpc::RequestResourceReportReply *reply, rpc::SendReplyCallback send_reply_callback) {
  auto resources_data = reply->mutable_resources();
  FillResourceReport(*resources_data);
  resources_data->set_cluster_full_of_actors_detected(resource_deadlock_warned_ >= 1);

  send_reply_callback(Status::OK(), nullptr, nullptr);
}

void NodeManager::HandleReportWorkerBacklog(
    const rpc::ReportWorkerBacklogRequest &request, rpc::ReportWorkerBacklogReply *reply,
    rpc::SendReplyCallback send_reply_callback) {
  const WorkerID worker_id = WorkerID::FromBinary(request.worker_id());
  cluster_task_manager_->ClearWorkerBacklog(worker_id);
  std::unordered_set<SchedulingClass> seen;
  for (const auto &backlog_report : request.backlog_reports()) {
    const TaskSpecification resource_spec(backlog_report.resource_spec());
    const SchedulingClass scheduling_class = resource_spec.GetSchedulingClass();
    RAY_CHECK(seen.find(scheduling_class) == seen.end());
    cluster_task_manager_->SetWorkerBacklog(scheduling_class, worker_id,
                                            backlog_report.backlog_size());
  }
  send_reply_callback(Status::OK(), nullptr, nullptr);
}

void NodeManager::HandleRequestWorkerLease(const rpc::RequestWorkerLeaseRequest &request,
                                           rpc::RequestWorkerLeaseReply *reply,
                                           rpc::SendReplyCallback send_reply_callback) {
  rpc::Task task_message;
  task_message.mutable_task_spec()->CopyFrom(request.resource_spec());
  RayTask task(task_message);
  const bool is_actor_creation_task = task.GetTaskSpecification().IsActorCreationTask();
  ActorID actor_id = ActorID::Nil();
  metrics_num_task_scheduled_ += 1;

  if (is_actor_creation_task) {
    actor_id = task.GetTaskSpecification().ActorCreationId();
  }

  if (RayConfig::instance().enable_worker_prestart()) {
    auto task_spec = task.GetTaskSpecification();
    // We floor the available CPUs to the nearest integer to avoid starting too
    // many workers when there is less than 1 CPU left. Otherwise, we could end
    // up repeatedly starting the worker, then killing it because it idles for
    // too long. The downside is that we will be slower to schedule tasks that
    // could use a fraction of a CPU.
    int64_t available_cpus =
        static_cast<int64_t>(cluster_resource_scheduler_->GetLocalAvailableCpus());
    worker_pool_.PrestartWorkers(task_spec, request.backlog_size(), available_cpus);
  }

  auto send_reply_callback_wrapper = [this, is_actor_creation_task, actor_id, reply,
                                      send_reply_callback](
                                         Status status, std::function<void()> success,
                                         std::function<void()> failure) {
    // If resources are not enough due to normal tasks' preemption
    // for GCS based actor scheduling, return a rejection
    // with normal task resource usages so GCS can update
    // its resource view of this raylet.
    if (reply->rejected() && is_actor_creation_task) {
      ResourceSet normal_task_resources =
          cluster_task_manager_->CalcNormalTaskResources();
      RAY_LOG(DEBUG) << "Reject leasing as the raylet has no enough resources."
                     << " actor_id = " << actor_id
                     << ", normal_task_resources = " << normal_task_resources.ToString()
                     << ", local_resoruce_view = "
                     << cluster_resource_scheduler_->GetLocalResourceViewString();
      auto resources_data = reply->mutable_resources_data();
      resources_data->set_node_id(self_node_id_.Binary());
      resources_data->set_resources_normal_task_changed(true);
      auto &normal_task_map = *(resources_data->mutable_resources_normal_task());
      normal_task_map = {normal_task_resources.GetResourceMap().begin(),
                         normal_task_resources.GetResourceMap().end()};
      resources_data->set_resources_normal_task_timestamp(absl::GetCurrentTimeNanos());
    }

    send_reply_callback(status, success, failure);
  };

  cluster_task_manager_->QueueAndScheduleTask(task, request.grant_or_reject(), reply,
                                              send_reply_callback_wrapper);
}

void NodeManager::HandlePrepareBundleResources(
    const rpc::PrepareBundleResourcesRequest &request,
    rpc::PrepareBundleResourcesReply *reply, rpc::SendReplyCallback send_reply_callback) {
  auto bundle_spec = BundleSpecification(request.bundle_spec());
  RAY_LOG(DEBUG) << "Request to prepare bundle resources is received, "
                 << bundle_spec.DebugString();

  auto prepared = placement_group_resource_manager_->PrepareBundle(bundle_spec);
  reply->set_success(prepared);
  send_reply_callback(Status::OK(), nullptr, nullptr);
}

void NodeManager::HandleCommitBundleResources(
    const rpc::CommitBundleResourcesRequest &request,
    rpc::CommitBundleResourcesReply *reply, rpc::SendReplyCallback send_reply_callback) {
  auto bundle_spec = BundleSpecification(request.bundle_spec());
  RAY_LOG(DEBUG) << "Request to commit bundle resources is received, "
                 << bundle_spec.DebugString();
  placement_group_resource_manager_->CommitBundle(bundle_spec);
  send_reply_callback(Status::OK(), nullptr, nullptr);

  cluster_task_manager_->ScheduleAndDispatchTasks();
}

void NodeManager::HandleCancelResourceReserve(
    const rpc::CancelResourceReserveRequest &request,
    rpc::CancelResourceReserveReply *reply, rpc::SendReplyCallback send_reply_callback) {
  auto bundle_spec = BundleSpecification(request.bundle_spec());
  RAY_LOG(DEBUG) << "Request to cancel reserved resource is received, "
                 << bundle_spec.DebugString();

  // Kill all workers that are currently associated with the placement group.
  // NOTE: We can't traverse directly with `leased_workers_`, because `DestroyWorker` will
  // delete the element of `leased_workers_`. So we need to filter out
  // `workers_associated_with_pg` separately.
  std::vector<std::shared_ptr<WorkerInterface>> workers_associated_with_pg;
  for (const auto &worker_it : leased_workers_) {
    auto &worker = worker_it.second;
    if (worker->GetBundleId().first == bundle_spec.PlacementGroupId()) {
      workers_associated_with_pg.emplace_back(worker);
    }
  }
  for (const auto &worker : workers_associated_with_pg) {
    RAY_LOG(DEBUG)
        << "Destroying worker since its placement group was removed. Placement group id: "
        << worker->GetBundleId().first
        << ", bundle index: " << bundle_spec.BundleId().second
        << ", task id: " << worker->GetAssignedTaskId()
        << ", actor id: " << worker->GetActorId()
        << ", worker id: " << worker->WorkerId();
    DestroyWorker(worker, rpc::WorkerExitType::PLACEMENT_GROUP_REMOVED);
  }

  // Return bundle resources.
  placement_group_resource_manager_->ReturnBundle(bundle_spec);
  cluster_task_manager_->ScheduleAndDispatchTasks();
  send_reply_callback(Status::OK(), nullptr, nullptr);
}

void NodeManager::HandleReturnWorker(const rpc::ReturnWorkerRequest &request,
                                     rpc::ReturnWorkerReply *reply,
                                     rpc::SendReplyCallback send_reply_callback) {
  // Read the resource spec submitted by the client.
  auto worker_id = WorkerID::FromBinary(request.worker_id());
  std::shared_ptr<WorkerInterface> worker = leased_workers_[worker_id];

  Status status;
  leased_workers_.erase(worker_id);

  if (worker) {
    if (request.disconnect_worker()) {
      DisconnectClient(worker->Connection());
    } else {
      // Handle the edge case where the worker was returned before we got the
      // unblock RPC by unblocking it immediately (unblock is idempotent).
      if (worker->IsBlocked()) {
        HandleDirectCallTaskUnblocked(worker);
      }
      cluster_task_manager_->ReleaseWorkerResources(worker);
      HandleWorkerAvailable(worker);
    }
  } else {
    status = Status::Invalid("Returned worker does not exist any more");
  }
  send_reply_callback(status, nullptr, nullptr);
}

void NodeManager::HandleShutdownRaylet(const rpc::ShutdownRayletRequest &request,
                                       rpc::ShutdownRayletReply *reply,
                                       rpc::SendReplyCallback send_reply_callback) {
  RAY_LOG(INFO)
      << "Shutdown RPC has received. Shutdown will happen after the RPC is replied.";
  if (is_node_drained_) {
    RAY_LOG(INFO) << "Node already has received the shutdown request. The shutdown "
                     "request RPC is ignored.";
    return;
  }
  auto graceful = request.graceful();
  auto shutdown_after_reply = [graceful]() {
    // Exit right away if it is not graceful.
    if (!graceful) {
      std::_Exit(EXIT_SUCCESS);
    }
    // Note that the callback is posted to the io service after the shutdown GRPC request
    // is replied. Otherwise, the RPC might not be replied to GCS before it shutsdown
    // itself. Implementation note: When raylet is shutdown by ray stop, the CLI sends a
    // sigterm. Raylet knows how to gracefully shutdown when it receives a sigterm. Here,
    // we raise a sigterm to itself so that it can re-use the same graceful shutdown code
    // path. The sigterm is handled in the entry point (raylet/main.cc)'s signal handler.
    auto signo = SIGTERM;
    RAY_LOG(INFO) << "Sending a signal to itself. shutting down. graceful " << graceful
                  << ". Signo: " << signo;
    // raise return 0 if succeeds. If it fails to gracefully shutdown, it kills itself
    // forcefully.
    RAY_CHECK(std::raise(signo) == 0)
        << "There was a failure while sending a sigterm to itself. The process will not "
           "gracefully shutdown.";
  };
  is_node_drained_ = true;
  send_reply_callback(Status::OK(), shutdown_after_reply, shutdown_after_reply);
}

void NodeManager::HandleReleaseUnusedWorkers(
    const rpc::ReleaseUnusedWorkersRequest &request,
    rpc::ReleaseUnusedWorkersReply *reply, rpc::SendReplyCallback send_reply_callback) {
  std::unordered_set<WorkerID> in_use_worker_ids;
  for (int index = 0; index < request.worker_ids_in_use_size(); ++index) {
    auto worker_id = WorkerID::FromBinary(request.worker_ids_in_use(index));
    in_use_worker_ids.emplace(worker_id);
  }

  std::vector<WorkerID> unused_worker_ids;
  for (auto &iter : leased_workers_) {
    // We need to exclude workers used by common tasks.
    // Because they are not used by GCS.
    if (!iter.second->GetActorId().IsNil() && !in_use_worker_ids.count(iter.first)) {
      unused_worker_ids.emplace_back(iter.first);
    }
  }

  for (auto &iter : unused_worker_ids) {
    leased_workers_.erase(iter);
  }

  send_reply_callback(Status::OK(), nullptr, nullptr);
}

void NodeManager::HandleCancelWorkerLease(const rpc::CancelWorkerLeaseRequest &request,
                                          rpc::CancelWorkerLeaseReply *reply,
                                          rpc::SendReplyCallback send_reply_callback) {
  const TaskID task_id = TaskID::FromBinary(request.task_id());
  bool canceled = cluster_task_manager_->CancelTask(task_id);
  // The task cancellation failed if we did not have the task queued, since
  // this means that we may not have received the task request yet. It is
  // successful if we did have the task queued, since we have now replied to
  // the client that requested the lease.
  reply->set_success(canceled);
  send_reply_callback(Status::OK(), nullptr, nullptr);
}

void NodeManager::MarkObjectsAsFailed(
    const ErrorType &error_type, const std::vector<rpc::ObjectReference> objects_to_fail,
    const JobID &job_id) {
  // TODO(swang): Ideally we should return the error directly to the client
  // that needs this object instead of storing the object in plasma, which is
  // not guaranteed to succeed. This avoids hanging the client if plasma is not
  // reachable.
  const std::string meta = std::to_string(static_cast<int>(error_type));
  for (const auto &ref : objects_to_fail) {
    ObjectID object_id = ObjectID::FromBinary(ref.object_id());
    RAY_LOG(DEBUG) << "Mark the object id " << object_id << " as failed due to "
                   << error_type;
    std::shared_ptr<Buffer> data;
    Status status;
    status = store_client_.TryCreateImmediately(
        object_id, ref.owner_address(), 0,
        reinterpret_cast<const uint8_t *>(meta.c_str()), meta.length(), &data,
        plasma::flatbuf::ObjectSource::ErrorStoredByRaylet);
    if (status.ok()) {
      status = store_client_.Seal(object_id);
    }
    if (!status.ok() && !status.IsObjectExists()) {
      RAY_LOG(DEBUG) << "Marking plasma object failed " << object_id;
      // If we failed to save the error code, log a warning and push an error message
      // to the driver.
      std::ostringstream stream;
      stream << "A plasma error (" << status.ToString() << ") occurred while saving"
             << " error code to object " << object_id << ". Anyone who's getting this"
             << " object may hang forever.";
      std::string error_message = stream.str();
      RAY_LOG(ERROR) << error_message;
      auto error_data_ptr =
          gcs::CreateErrorTableData("task", error_message, current_time_ms(), job_id);
      RAY_CHECK_OK(gcs_client_->Errors().AsyncReportJobError(error_data_ptr, nullptr));
    }
  }
}

void NodeManager::HandleDirectCallTaskBlocked(
    const std::shared_ptr<WorkerInterface> &worker, bool release_resources) {
  if (!worker || worker->IsBlocked() || worker->GetAssignedTaskId().IsNil() ||
      !release_resources) {
    return;  // The worker may have died or is no longer processing the task.
  }
  cluster_task_manager_->ReleaseCpuResourcesFromUnblockedWorker(worker);
  cluster_task_manager_->ScheduleAndDispatchTasks();
}

void NodeManager::HandleDirectCallTaskUnblocked(
    const std::shared_ptr<WorkerInterface> &worker) {
  if (!worker || worker->GetAssignedTaskId().IsNil()) {
    return;  // The worker may have died or is no longer processing the task.
  }

  // First, always release task dependencies. This ensures we don't leak resources even
  // if we don't need to unblock the worker below.
  dependency_manager_.CancelGetRequest(worker->WorkerId());

  if (worker->IsBlocked()) {
    cluster_task_manager_->ReturnCpuResourcesToBlockedWorker(worker);
    cluster_task_manager_->ScheduleAndDispatchTasks();
  }
}

void NodeManager::AsyncResolveObjects(
    const std::shared_ptr<ClientConnection> &client,
    const std::vector<rpc::ObjectReference> &required_object_refs,
    const TaskID &current_task_id, bool ray_get, bool mark_worker_blocked) {
  std::shared_ptr<WorkerInterface> worker = worker_pool_.GetRegisteredWorker(client);
  if (!worker) {
    // The client is a driver. Drivers do not hold resources, so we simply mark
    // the task as blocked.
    worker = worker_pool_.GetRegisteredDriver(client);
  }

  RAY_CHECK(worker);
  // Subscribe to the objects required by the task. These objects will be
  // fetched and/or restarted as necessary, until the objects become local
  // or are unsubscribed.
  if (ray_get) {
    dependency_manager_.StartOrUpdateGetRequest(worker->WorkerId(), required_object_refs);
  } else {
    dependency_manager_.StartOrUpdateWaitRequest(worker->WorkerId(),
                                                 required_object_refs);
  }
}

void NodeManager::AsyncResolveObjectsFinish(
    const std::shared_ptr<ClientConnection> &client, const TaskID &current_task_id,
    bool was_blocked) {
  std::shared_ptr<WorkerInterface> worker = worker_pool_.GetRegisteredWorker(client);
  if (!worker) {
    // The client is a driver. Drivers do not hold resources, so we simply
    // mark the driver as unblocked.
    worker = worker_pool_.GetRegisteredDriver(client);
  }

  RAY_CHECK(worker);
  // Unsubscribe from any `ray.get` objects that the task was blocked on.  Any
  // fetch or reconstruction operations to make the objects local are canceled.
  // `ray.wait` calls will stay active until the objects become local, or the
  // task/actor that called `ray.wait` exits.
  dependency_manager_.CancelGetRequest(worker->WorkerId());
  // Mark the task as unblocked.
  if (was_blocked) {
    worker->RemoveBlockedTaskId(current_task_id);
  }
}

bool NodeManager::FinishAssignedTask(const std::shared_ptr<WorkerInterface> &worker_ptr) {
  // TODO (Alex): We should standardize to pass
  // std::shared_ptr<WorkerInterface> instead of refs.
  auto &worker = *worker_ptr;
  TaskID task_id = worker.GetAssignedTaskId();
  RAY_LOG(DEBUG) << "Finished task " << task_id;

  RayTask task;
  cluster_task_manager_->TaskFinished(worker_ptr, &task);

  const auto &spec = task.GetTaskSpecification();  //
  if ((spec.IsActorCreationTask())) {
    // If this was an actor or actor creation task, handle the actor's new
    // state.
    FinishAssignedActorCreationTask(worker, task);
  } else {
    // If this was a non-actor task, then cancel any ray.wait calls that were
    // made during the task execution.
    dependency_manager_.CancelWaitRequest(worker.WorkerId());
  }

  // Notify the task dependency manager that this task has finished execution.
  dependency_manager_.CancelGetRequest(worker.WorkerId());

  if (!spec.IsActorCreationTask()) {
    // Unset the worker's assigned task. We keep the assigned task ID for
    // direct actor creation calls because this ID is used later if the actor
    // requires objects from plasma.
    worker.AssignTaskId(TaskID::Nil());
    worker.SetOwnerAddress(rpc::Address());
  }
  // Direct actors will be assigned tasks via the core worker and therefore are
  // not idle.
  return !spec.IsActorCreationTask();
}

void NodeManager::FinishAssignedActorCreationTask(WorkerInterface &worker,
                                                  const RayTask &task) {
  RAY_LOG(DEBUG) << "Finishing assigned actor creation task";
  const TaskSpecification task_spec = task.GetTaskSpecification();
  ActorID actor_id = task_spec.ActorCreationId();

  // This was an actor creation task. Convert the worker to an actor.
  worker.AssignActorId(actor_id);

  if (task_spec.IsDetachedActor()) {
    worker.MarkDetachedActor();
    auto job_id = task.GetTaskSpecification().JobId();
    auto job_config = worker_pool_.GetJobConfig(job_id);
    RAY_CHECK(job_config);
    runtime_env_manager_.AddURIReference(actor_id.Hex(),
                                         task.GetTaskSpecification().RuntimeEnv());
  }
}

void NodeManager::HandleObjectLocal(const ObjectInfo &object_info) {
  const ObjectID &object_id = object_info.object_id;
  // Notify the task dependency manager that this object is local.
  const auto ready_task_ids = dependency_manager_.HandleObjectLocal(object_id);
  RAY_LOG(DEBUG) << "Object local " << object_id << ", "
                 << " on " << self_node_id_ << ", " << ready_task_ids.size()
                 << " tasks ready";
  cluster_task_manager_->TasksUnblocked(ready_task_ids);

  auto waiting_workers = absl::flat_hash_set<std::shared_ptr<WorkerInterface>>();
  {
    absl::MutexLock guard(&plasma_object_notification_lock_);
    auto waiting = this->async_plasma_objects_notification_.extract(object_id);
    if (!waiting.empty()) {
      waiting_workers.swap(waiting.mapped());
    }
  }
  rpc::PlasmaObjectReadyRequest request;
  request.set_object_id(object_id.Binary());

  for (auto worker : waiting_workers) {
    worker->rpc_client()->PlasmaObjectReady(
        request, [](Status status, const rpc::PlasmaObjectReadyReply &reply) {
          if (!status.ok()) {
            RAY_LOG(INFO) << "Problem with telling worker that plasma object is ready"
                          << status.ToString();
          }
        });
  }
}

bool NodeManager::IsActorCreationTask(const TaskID &task_id) {
  auto actor_id = task_id.ActorId();
  if (!actor_id.IsNil() && task_id == TaskID::ForActorCreationTask(actor_id)) {
    // This task ID corresponds to an actor creation task.
    return true;
  }

  return false;
}

void NodeManager::HandleObjectMissing(const ObjectID &object_id) {
  // Notify the task dependency manager that this object is no longer local.
  const auto waiting_task_ids = dependency_manager_.HandleObjectMissing(object_id);
  std::stringstream result;
  result << "Object missing " << object_id << ", "
         << " on " << self_node_id_ << ", " << waiting_task_ids.size()
         << " tasks waiting";
  if (waiting_task_ids.size() > 0) {
    result << ", tasks: ";
    for (const auto &task_id : waiting_task_ids) {
      result << task_id << "  ";
    }
  }
  RAY_LOG(DEBUG) << result.str();
}

void NodeManager::ProcessSubscribePlasmaReady(
    const std::shared_ptr<ClientConnection> &client, const uint8_t *message_data) {
  std::shared_ptr<WorkerInterface> associated_worker =
      worker_pool_.GetRegisteredWorker(client);
  if (associated_worker == nullptr) {
    associated_worker = worker_pool_.GetRegisteredDriver(client);
  }
  RAY_CHECK(associated_worker != nullptr)
      << "No worker exists for CoreWorker with client: " << client->DebugString();

  auto message = flatbuffers::GetRoot<protocol::SubscribePlasmaReady>(message_data);
  ObjectID id = from_flatbuf<ObjectID>(*message->object_id());

  if (dependency_manager_.CheckObjectLocal(id)) {
    // Object is already local, so we directly fire the callback to tell the core worker
    // that the plasma object is ready.
    rpc::PlasmaObjectReadyRequest request;
    request.set_object_id(id.Binary());

    RAY_LOG(DEBUG) << "Object " << id << " is already local, firing callback directly.";
    associated_worker->rpc_client()->PlasmaObjectReady(
        request, [](Status status, const rpc::PlasmaObjectReadyReply &reply) {
          if (!status.ok()) {
            RAY_LOG(INFO) << "Problem with telling worker that plasma object is ready"
                          << status.ToString();
          }
        });
  } else {
    // The object is not local, so we are subscribing to pull and wait for the objects.
    std::vector<rpc::ObjectReference> refs = {FlatbufferToSingleObjectReference(
        *message->object_id(), *message->owner_address())};

    // NOTE(simon): This call will issue a pull request to remote workers and make sure
    // the object will be local.
    // 1. We currently do not allow user to cancel this call. The object will be pulled
    //    even if the `await object_ref` is cancelled.
    // 2. We currently do not handle edge cases with object eviction where the object
    //    is local at this time but when the core worker was notified, the object is
    //    is evicted. The core worker should be able to handle evicted object in this
    //    case.
    dependency_manager_.StartOrUpdateWaitRequest(associated_worker->WorkerId(), refs);

    // Add this worker to the listeners for the object ID.
    {
      absl::MutexLock guard(&plasma_object_notification_lock_);
      async_plasma_objects_notification_[id].insert(associated_worker);
    }
  }
}

void NodeManager::DumpDebugState() const {
  std::fstream fs;
  fs.open(initial_config_.session_dir + "/debug_state.txt",
          std::fstream::out | std::fstream::trunc);
  fs << DebugString();
  fs.close();
}

const NodeManagerConfig &NodeManager::GetInitialConfig() const { return initial_config_; }

std::string NodeManager::DebugString() const {
  std::stringstream result;
  uint64_t now_ms = current_time_ms();
  result << "NodeManager:";
  result << "\nInitialConfigResources: " << initial_config_.resource_config.ToString();
  if (cluster_task_manager_ != nullptr) {
    result << "\nClusterTaskManager:\n";
    result << cluster_task_manager_->DebugStr();
  }
  result << "\nClusterResources:";
  result << "\n" << local_object_manager_.DebugString();
  result << "\n" << object_manager_.DebugString();
  result << "\n" << gcs_client_->DebugString();
  result << "\n" << worker_pool_.DebugString();
  result << "\n" << dependency_manager_.DebugString();
  result << "\n" << core_worker_subscriber_->DebugString();
  {
    absl::MutexLock guard(&plasma_object_notification_lock_);
    result << "\nnum async plasma notifications: "
           << async_plasma_objects_notification_.size();
  }

  result << "\nRemote node managers: ";
  for (const auto &entry : remote_node_manager_addresses_) {
    result << "\n" << entry.first;
  }

  // Event stats.
  result << "\nEvent stats:" << io_service_.StatsString();

  result << "\nDebugString() time ms: " << (current_time_ms() - now_ms);
  return result.str();
}

// Summarizes a Census view and tag values into a compact string, e.g.,
// "Tag1:Value1,Tag2:Value2,Tag3:Value3".
std::string compact_tag_string(const opencensus::stats::ViewDescriptor &view,
                               const std::vector<std::string> &values) {
  std::stringstream result;
  const auto &keys = view.columns();
  for (size_t i = 0; i < values.size(); i++) {
    result << keys[i].name() << ":" << values[i];
    if (i < values.size() - 1) {
      result << ",";
    }
  }
  return result.str();
}

bool NodeManager::GetObjectsFromPlasma(const std::vector<ObjectID> &object_ids,
                                       std::vector<std::unique_ptr<RayObject>> *results) {
  // Pin the objects in plasma by getting them and holding a reference to
  // the returned buffer.
  // NOTE: the caller must ensure that the objects already exist in plasma before
  // sending a PinObjectIDs request.
  std::vector<plasma::ObjectBuffer> plasma_results;
  // TODO(swang): This `Get` has a timeout of 0, so the plasma store will not
  // block when serving the request. However, if the plasma store is under
  // heavy load, then this request can still block the NodeManager event loop
  // since we must wait for the plasma store's reply. We should consider using
  // an `AsyncGet` instead.
  if (!store_client_
           .Get(object_ids, /*timeout_ms=*/0, &plasma_results, /*is_from_worker=*/false)
           .ok()) {
    return false;
  }

  for (const auto &plasma_result : plasma_results) {
    if (plasma_result.data == nullptr) {
      results->push_back(nullptr);
    } else {
      results->emplace_back(std::unique_ptr<RayObject>(
          new RayObject(plasma_result.data, plasma_result.metadata, {})));
    }
  }
  return true;
}

void NodeManager::HandlePinObjectIDs(const rpc::PinObjectIDsRequest &request,
                                     rpc::PinObjectIDsReply *reply,
                                     rpc::SendReplyCallback send_reply_callback) {
  std::vector<ObjectID> object_ids;
  object_ids.reserve(request.object_ids_size());
  const auto &owner_address = request.owner_address();
  for (const auto &object_id_binary : request.object_ids()) {
    object_ids.push_back(ObjectID::FromBinary(object_id_binary));
  }
  std::vector<std::unique_ptr<RayObject>> results;
  if (!GetObjectsFromPlasma(object_ids, &results)) {
    RAY_LOG(WARNING)
        << "Failed to get objects that should have been in the object store. These "
           "objects may have been evicted while there are still references in scope.";
    // TODO(suquark): Maybe "Status::ObjectNotFound" is more accurate here.
    send_reply_callback(Status::Invalid("Failed to get objects."), nullptr, nullptr);
    return;
  }
  local_object_manager_.PinObjects(object_ids, std::move(results), owner_address);
  // Wait for the object to be freed by the owner, which keeps the ref count.
  local_object_manager_.WaitForObjectFree(owner_address, object_ids);
  send_reply_callback(Status::OK(), nullptr, nullptr);
}

void NodeManager::HandleGetSystemConfig(const rpc::GetSystemConfigRequest &request,
                                        rpc::GetSystemConfigReply *reply,
                                        rpc::SendReplyCallback send_reply_callback) {
  reply->set_system_config(initial_config_.raylet_config);
  send_reply_callback(Status::OK(), nullptr, nullptr);
}

void NodeManager::HandleGetGcsServerAddress(
    const rpc::GetGcsServerAddressRequest &request, rpc::GetGcsServerAddressReply *reply,
    rpc::SendReplyCallback send_reply_callback) {
  auto address = gcs_client_->GetGcsServerAddress();
  reply->set_ip(address.first);
  reply->set_port(address.second);
  send_reply_callback(Status::OK(), nullptr, nullptr);
}

void NodeManager::HandleGetNodeStats(const rpc::GetNodeStatsRequest &node_stats_request,
                                     rpc::GetNodeStatsReply *reply,
                                     rpc::SendReplyCallback send_reply_callback) {
  cluster_task_manager_->FillPendingActorInfo(reply);
  // Report object spilling stats.
  local_object_manager_.FillObjectSpillingStats(reply);
  // Report object store stats.
  object_manager_.FillObjectStoreStats(reply);
  // Ensure we never report an empty set of metrics.
  if (!recorded_metrics_) {
    RecordMetrics();
    RAY_CHECK(recorded_metrics_);
  }
  for (const auto &view : opencensus::stats::StatsExporter::GetViewData()) {
    auto view_data = reply->add_view_data();
    view_data->set_view_name(view.first.name());
    if (view.second.type() == opencensus::stats::ViewData::Type::kInt64) {
      for (const auto &measure : view.second.int_data()) {
        auto measure_data = view_data->add_measures();
        measure_data->set_tags(compact_tag_string(view.first, measure.first));
        measure_data->set_int_value(measure.second);
      }
    } else if (view.second.type() == opencensus::stats::ViewData::Type::kDouble) {
      for (const auto &measure : view.second.double_data()) {
        auto measure_data = view_data->add_measures();
        measure_data->set_tags(compact_tag_string(view.first, measure.first));
        measure_data->set_double_value(measure.second);
      }
    } else {
      RAY_CHECK(view.second.type() == opencensus::stats::ViewData::Type::kDistribution);
      for (const auto &measure : view.second.distribution_data()) {
        auto measure_data = view_data->add_measures();
        measure_data->set_tags(compact_tag_string(view.first, measure.first));
        measure_data->set_distribution_min(measure.second.min());
        measure_data->set_distribution_mean(measure.second.mean());
        measure_data->set_distribution_max(measure.second.max());
        measure_data->set_distribution_count(measure.second.count());
        for (const auto &bound : measure.second.bucket_boundaries().lower_boundaries()) {
          measure_data->add_distribution_bucket_boundaries(bound);
        }
        for (const auto &count : measure.second.bucket_counts()) {
          measure_data->add_distribution_bucket_counts(count);
        }
      }
    }
  }
  // As a result of the HandleGetNodeStats, we are collecting information from all
  // workers on this node. This is done by calling GetCoreWorkerStats on each worker. In
  // order to send up-to-date information back, we wait until all workers have replied,
  // and return the information from HandleNodesStatsRequest. The caller of
  // HandleGetNodeStats should set a timeout so that the rpc finishes even if not all
  // workers have replied.
  auto all_workers = worker_pool_.GetAllRegisteredWorkers(/* filter_dead_worker */ true);
  absl::flat_hash_set<WorkerID> driver_ids;
  for (auto driver :
       worker_pool_.GetAllRegisteredDrivers(/* filter_dead_driver */ true)) {
    all_workers.push_back(driver);
    driver_ids.insert(driver->WorkerId());
  }
  if (all_workers.empty()) {
    send_reply_callback(Status::OK(), nullptr, nullptr);
    return;
  }
  for (const auto &worker : all_workers) {
    if (worker->IsDead()) {
      continue;
    }
    rpc::GetCoreWorkerStatsRequest request;
    request.set_intended_worker_id(worker->WorkerId().Binary());
    request.set_include_memory_info(node_stats_request.include_memory_info());
    worker->rpc_client()->GetCoreWorkerStats(
        request, [reply, worker, all_workers, driver_ids, send_reply_callback](
                     const ray::Status &status, const rpc::GetCoreWorkerStatsReply &r) {
          reply->add_core_workers_stats()->MergeFrom(r.core_worker_stats());
          reply->set_num_workers(reply->num_workers() + 1);
          if (reply->num_workers() == all_workers.size()) {
            send_reply_callback(Status::OK(), nullptr, nullptr);
          }
        });
  }
}

rpc::ObjectStoreStats AccumulateStoreStats(
    std::vector<rpc::GetNodeStatsReply> node_stats) {
  rpc::ObjectStoreStats store_stats;
  for (const auto &reply : node_stats) {
    auto cur_store = reply.store_stats();
    // Use max aggregation for time, since the nodes are spilling concurrently.
    store_stats.set_spill_time_total_s(
        std::max(store_stats.spill_time_total_s(), cur_store.spill_time_total_s()));
    store_stats.set_restore_time_total_s(
        std::max(store_stats.restore_time_total_s(), cur_store.restore_time_total_s()));
    // Use sum aggregation for the rest of the metrics.
    store_stats.set_spilled_bytes_total(store_stats.spilled_bytes_total() +
                                        cur_store.spilled_bytes_total());
    store_stats.set_spilled_objects_total(store_stats.spilled_objects_total() +
                                          cur_store.spilled_objects_total());
    store_stats.set_restored_bytes_total(store_stats.restored_bytes_total() +
                                         cur_store.restored_bytes_total());
    store_stats.set_restored_objects_total(store_stats.restored_objects_total() +
                                           cur_store.restored_objects_total());
    store_stats.set_object_store_bytes_used(store_stats.object_store_bytes_used() +
                                            cur_store.object_store_bytes_used());
    store_stats.set_object_store_bytes_avail(store_stats.object_store_bytes_avail() +
                                             cur_store.object_store_bytes_avail());
    store_stats.set_object_store_bytes_primary_copy(
        store_stats.object_store_bytes_primary_copy() +
        cur_store.object_store_bytes_primary_copy());
    store_stats.set_object_store_bytes_fallback(
        store_stats.object_store_bytes_fallback() +
        cur_store.object_store_bytes_fallback());
    store_stats.set_num_local_objects(store_stats.num_local_objects() +
                                      cur_store.num_local_objects());
    store_stats.set_consumed_bytes(store_stats.consumed_bytes() +
                                   cur_store.consumed_bytes());
    if (cur_store.object_pulls_queued()) {
      store_stats.set_object_pulls_queued(true);
    }
  }
  return store_stats;
}

std::string FormatMemoryInfo(std::vector<rpc::GetNodeStatsReply> node_stats) {
  // First pass to compute object sizes.
  absl::flat_hash_map<ObjectID, int64_t> object_sizes;
  for (const auto &reply : node_stats) {
    for (const auto &core_worker_stats : reply.core_workers_stats()) {
      for (const auto &object_ref : core_worker_stats.object_refs()) {
        auto obj_id = ObjectID::FromBinary(object_ref.object_id());
        if (object_ref.object_size() > 0) {
          object_sizes[obj_id] = object_ref.object_size();
        }
      }
    }
  }

  std::ostringstream builder;
  builder
      << "----------------------------------------------------------------------------"
         "-----------------------------------------\n";
  builder
      << " Object ID                                                Reference Type    "
         "   Object Size  "
         " Reference Creation Site\n";
  builder
      << "============================================================================"
         "=========================================\n";

  // Second pass builds the summary string for each node.
  for (const auto &reply : node_stats) {
    for (const auto &core_worker_stats : reply.core_workers_stats()) {
      bool pid_printed = false;
      for (const auto &object_ref : core_worker_stats.object_refs()) {
        auto obj_id = ObjectID::FromBinary(object_ref.object_id());
        if (!object_ref.pinned_in_memory() && object_ref.local_ref_count() == 0 &&
            object_ref.submitted_task_ref_count() == 0 &&
            object_ref.contained_in_owned_size() == 0) {
          continue;
        }
        if (obj_id.IsNil()) {
          continue;
        }
        if (!pid_printed) {
          if (core_worker_stats.worker_type() == rpc::WorkerType::DRIVER) {
            builder << "; driver pid=" << core_worker_stats.pid() << "\n";
          } else {
            builder << "; worker pid=" << core_worker_stats.pid() << "\n";
          }
          pid_printed = true;
        }
        builder << obj_id.Hex() << "  ";
        // TODO(ekl) we could convey more information about the reference status.
        if (object_ref.pinned_in_memory()) {
          builder << "PINNED_IN_MEMORY     ";
        } else if (object_ref.submitted_task_ref_count() > 0) {
          builder << "USED_BY_PENDING_TASK ";
        } else if (object_ref.local_ref_count() > 0) {
          builder << "LOCAL_REFERENCE      ";
        } else if (object_ref.contained_in_owned_size() > 0) {
          builder << "CAPTURED_IN_OBJECT   ";
        } else {
          builder << "UNKNOWN_STATUS       ";
        }
        builder << std::right << std::setfill(' ') << std::setw(11);
        if (object_sizes.contains(obj_id)) {
          builder << object_sizes[obj_id];
        } else {
          builder << "          ?";
        }
        builder << "   " << object_ref.call_site();
        builder << "\n";
      }
    }
  }
  builder
      << "----------------------------------------------------------------------------"
         "-----------------------------------------\n";

  return builder.str();
}

void NodeManager::HandleFormatGlobalMemoryInfo(
    const rpc::FormatGlobalMemoryInfoRequest &request,
    rpc::FormatGlobalMemoryInfoReply *reply, rpc::SendReplyCallback send_reply_callback) {
  auto replies = std::make_shared<std::vector<rpc::GetNodeStatsReply>>();
  auto local_request = std::make_shared<rpc::GetNodeStatsRequest>();
  auto local_reply = std::make_shared<rpc::GetNodeStatsReply>();
  bool include_memory_info = request.include_memory_info();
  local_request->set_include_memory_info(include_memory_info);

  unsigned int num_nodes = remote_node_manager_addresses_.size() + 1;
  rpc::GetNodeStatsRequest stats_req;
  stats_req.set_include_memory_info(include_memory_info);

  auto store_reply = [replies, reply, num_nodes, send_reply_callback,
                      include_memory_info](const rpc::GetNodeStatsReply &local_reply) {
    replies->push_back(local_reply);
    if (replies->size() >= num_nodes) {
      if (include_memory_info) {
        reply->set_memory_summary(FormatMemoryInfo(*replies));
      }
      reply->mutable_store_stats()->CopyFrom(AccumulateStoreStats(*replies));
      send_reply_callback(Status::OK(), nullptr, nullptr);
    }
  };

  // Fetch from remote nodes.
  for (const auto &entry : remote_node_manager_addresses_) {
    auto client = std::make_unique<rpc::NodeManagerClient>(
        entry.second.first, entry.second.second, client_call_manager_);
    client->GetNodeStats(
        stats_req, [replies, store_reply](const ray::Status &status,
                                          const rpc::GetNodeStatsReply &r) {
          if (!status.ok()) {
            RAY_LOG(ERROR) << "Failed to get remote node stats: " << status.ToString();
          }
          store_reply(r);
        });
  }

  // Fetch from the local node.
  HandleGetNodeStats(
      stats_req, local_reply.get(),
      [local_reply, store_reply](Status status, std::function<void()> success,
                                 std::function<void()> failure) mutable {
        store_reply(*local_reply);
      });
}

void NodeManager::HandleGlobalGC(const rpc::GlobalGCRequest &request,
                                 rpc::GlobalGCReply *reply,
                                 rpc::SendReplyCallback send_reply_callback) {
  TriggerGlobalGC();
}

void NodeManager::TriggerGlobalGC() {
  should_global_gc_ = true;
  // We won't see our own request, so trigger local GC in the next heartbeat.
  should_local_gc_ = true;
}

void NodeManager::Stop() {
  object_manager_.Stop();
  if (heartbeat_sender_) {
    heartbeat_sender_.reset();
  }
}

void NodeManager::RecordMetrics() {
  recorded_metrics_ = true;
  if (stats::StatsConfig::instance().IsStatsDisabled()) {
    return;
  }

  cluster_task_manager_->RecordMetrics();
  object_manager_.RecordMetrics();
  local_object_manager_.RecordObjectSpillingStats();

  uint64_t current_time = current_time_ms();
  uint64_t duration_ms = current_time - last_metrics_recorded_at_ms_;
  last_metrics_recorded_at_ms_ = current_time;
  object_directory_->RecordMetrics(duration_ms);
}

void NodeManager::PublishInfeasibleTaskError(const RayTask &task) const {
  bool suppress_warning = false;

  if (!task.GetTaskSpecification().PlacementGroupBundleId().first.IsNil()) {
    // If the task is part of a placement group, do nothing. If necessary, the infeasible
    // warning should come from the placement group scheduling, not the task scheduling.
    suppress_warning = true;
  }

  // Push a warning to the task's driver that this task is currently infeasible.
  if (!suppress_warning) {
    // TODO(rkn): Define this constant somewhere else.
    std::string type = "infeasible_task";
    std::ostringstream error_message;
    error_message
        << "The actor or task with ID " << task.GetTaskSpecification().TaskId()
        << " cannot be scheduled right now. It requires "
        << task.GetTaskSpecification().GetRequiredPlacementResources().ToString()
        << " for placement, however the cluster currently cannot provide the requested "
           "resources. The required resources may be added as autoscaling takes place "
           "or placement groups are scheduled. Otherwise, consider reducing the "
           "resource requirements of the task.";
    std::string error_message_str = error_message.str();
    RAY_LOG(WARNING) << error_message_str;
    if (RayConfig::instance().legacy_scheduler_warnings()) {
      auto error_data_ptr =
          gcs::CreateErrorTableData(type, error_message_str, current_time_ms(),
                                    task.GetTaskSpecification().JobId());
      RAY_CHECK_OK(gcs_client_->Errors().AsyncReportJobError(error_data_ptr, nullptr));
    }
  }
}

}  // namespace raylet

}  // namespace ray<|MERGE_RESOLUTION|>--- conflicted
+++ resolved
@@ -574,18 +574,10 @@
   }
 }
 
-<<<<<<< HEAD
-void NodeManager::ReportResourceUsage() {
-  auto resources_data = std::make_shared<rpc::ResourcesData>();
-  resources_data->set_node_id(self_node_id_.Binary());
-  resources_data->set_node_manager_address(initial_config_.node_manager_address);
-  // Update local chche from gcs remote cache, this is needed when gcs restart.
-=======
 void NodeManager::FillResourceReport(rpc::ResourcesData &resources_data) {
   resources_data.set_node_id(self_node_id_.Binary());
   resources_data.set_node_manager_address(initial_config_.node_manager_address);
   // Update local cache from gcs remote cache, this is needed when gcs restart.
->>>>>>> 92599d91
   // We should always keep the cache view consistent.
   cluster_resource_scheduler_->UpdateLastResourceUsage(
       gcs_client_->NodeResources().GetLastResourceUsage());
