--- conflicted
+++ resolved
@@ -968,19 +968,6 @@
 
   std::vector<TaskID> to_cancel;
 
-<<<<<<< HEAD
-  // Don't add these fist 2 tasks to `to_cancel`.
-  for (int i = 0; i < 1; i++) {
-    Task task = CreateTask({{ray::kCPU_ResourceLabel, 8}});
-    task.SetBacklogSize(10 - i);
-    task_manager_.QueueAndScheduleTask(task, &reply, callback);
-  }
-
-  for (int i = 1; i < 10; i++) {
-    Task task = CreateTask({{ray::kCPU_ResourceLabel, 8}});
-    task.SetBacklogSize(10 - i);
-    task_manager_.QueueAndScheduleTask(task, &reply, callback);
-=======
   const WorkerID worker_id_submitting_first_task = WorkerID::FromRandom();
   // Don't add the fist task to `to_cancel`.
   for (int i = 0; i < 1; i++) {
@@ -997,7 +984,6 @@
     task_manager_.SetWorkerBacklog(task.GetTaskSpecification().GetSchedulingClass(),
                                    WorkerID::FromRandom(), 10 - i);
     pool_.TriggerCallbacks();
->>>>>>> 92599d91
     to_cancel.push_back(task.GetTaskSpecification().TaskId());
   }
 
@@ -1007,46 +993,14 @@
   ASSERT_EQ(node_info_calls_, 0);
 
   {  // No tasks can run because the worker pool is empty.
-<<<<<<< HEAD
-    auto data = std::make_shared<rpc::ResourcesData>();
-    task_manager_.FillResourceUsage(data);
-    auto resource_load_by_shape = data->resource_load_by_shape();
-=======
     rpc::ResourcesData data;
     task_manager_.FillResourceUsage(data);
     auto resource_load_by_shape = data.resource_load_by_shape();
->>>>>>> 92599d91
     auto shape1 = resource_load_by_shape.resource_demands()[0];
 
     ASSERT_EQ(shape1.backlog_size(), 55);
     ASSERT_EQ(shape1.num_infeasible_requests_queued(), 0);
     ASSERT_EQ(shape1.num_ready_requests_queued(), 10);
-  }
-<<<<<<< HEAD
-
-  // Push a worker so the first task can run.
-  std::shared_ptr<MockWorker> worker =
-      std::make_shared<MockWorker>(WorkerID::FromRandom(), 1234);
-  pool_.PushWorker(worker);
-  task_manager_.ScheduleAndDispatchTasks();
-
-  {
-    auto data = std::make_shared<rpc::ResourcesData>();
-    task_manager_.FillResourceUsage(data);
-    auto resource_load_by_shape = data->resource_load_by_shape();
-    auto shape1 = resource_load_by_shape.resource_demands()[0];
-
-    ASSERT_TRUE(callback_occurred);
-    ASSERT_EQ(shape1.backlog_size(), 45);
-    ASSERT_EQ(shape1.num_infeasible_requests_queued(), 0);
-    ASSERT_EQ(shape1.num_ready_requests_queued(), 9);
-  }
-
-=======
-
-  // Push a worker so the first task can run.
-  std::shared_ptr<MockWorker> worker =
-      std::make_shared<MockWorker>(WorkerID::FromRandom(), 1234);
   pool_.PushWorker(worker);
   task_manager_.ScheduleAndDispatchTasks();
   task_manager_.ClearWorkerBacklog(worker_id_submitting_first_task);
@@ -1061,23 +1015,9 @@
     ASSERT_TRUE(callback_occurred);
     ASSERT_EQ(shape1.backlog_size(), 45);
     ASSERT_EQ(shape1.num_infeasible_requests_queued(), 0);
-    ASSERT_EQ(shape1.num_ready_requests_queued(), 9);
-  }
-
->>>>>>> 92599d91
-  // Cancel the rest.
-  for (auto &task_id : to_cancel) {
-    ASSERT_TRUE(task_manager_.CancelTask(task_id));
-  }
   RAY_LOG(ERROR) << "Finished cancelling tasks";
 
   {
-<<<<<<< HEAD
-    auto data = std::make_shared<rpc::ResourcesData>();
-    task_manager_.FillResourceUsage(data);
-    auto resource_load_by_shape = data->resource_load_by_shape();
-    ASSERT_EQ(resource_load_by_shape.resource_demands().size(), 0);
-=======
     rpc::ResourcesData data;
     task_manager_.FillResourceUsage(data);
     auto resource_load_by_shape = data.resource_load_by_shape();
@@ -1088,7 +1028,6 @@
       task_manager_.TaskFinished(leased_workers_.begin()->second, &finished_task);
       leased_workers_.erase(leased_workers_.begin());
     }
->>>>>>> 92599d91
     AssertNoLeaks();
   }
 }
