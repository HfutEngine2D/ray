// Copyright 2017 The Ray Authors.
//
// Licensed under the Apache License, Version 2.0 (the "License");
// you may not use this file except in compliance with the License.
// You may obtain a copy of the License at
//
//  http://www.apache.org/licenses/LICENSE-2.0
//
// Unless required by applicable law or agreed to in writing, software
// distributed under the License is distributed on an "AS IS" BASIS,
// WITHOUT WARRANTIES OR CONDITIONS OF ANY KIND, either express or implied.
// See the License for the specific language governing permissions and
// limitations under the License.

#include "ray/raylet/local_object_manager.h"

#include "ray/common/asio/instrumented_io_context.h"
#include "ray/stats/stats.h"
#include "ray/util/util.h"

namespace ray {

namespace raylet {

void LocalObjectManager::PinObjects(const std::vector<ObjectID> &object_ids,
                                    std::vector<std::unique_ptr<RayObject>> &&objects,
                                    const rpc::Address &owner_address) {
  for (size_t i = 0; i < object_ids.size(); i++) {
    const auto &object_id = object_ids[i];
    auto &object = objects[i];
    if (object == nullptr) {
      RAY_LOG(ERROR) << "Plasma object " << object_id
                     << " was evicted before the raylet could pin it.";
      continue;
    }
    RAY_LOG(DEBUG) << "Pinning object " << object_id;
    pinned_objects_size_ += object->GetSize();
    pinned_objects_.emplace(object_id, std::make_pair(std::move(object), owner_address));
  }
}

void LocalObjectManager::WaitForObjectFree(const rpc::Address &owner_address,
                                           const std::vector<ObjectID> &object_ids) {
  for (const auto &object_id : object_ids) {
    // Create a object eviction subscription message.
    auto wait_request = std::make_unique<rpc::WorkerObjectEvictionSubMessage>();
    wait_request->set_object_id(object_id.Binary());
    wait_request->set_intended_worker_id(owner_address.worker_id());
    rpc::Address subscriber_address;
    subscriber_address.set_raylet_id(self_node_id_.Binary());
    subscriber_address.set_ip_address(self_node_address_);
    subscriber_address.set_port(self_node_port_);
    wait_request->mutable_subscriber_address()->CopyFrom(subscriber_address);

    // If the subscription succeeds, register the subscription callback.
    // Callback is invoked when the owner publishes the object to evict.
    auto subscription_callback = [this, owner_address](const rpc::PubMessage &msg) {
      RAY_CHECK(msg.has_worker_object_eviction_message());
      const auto object_eviction_msg = msg.worker_object_eviction_message();
      const auto object_id = ObjectID::FromBinary(object_eviction_msg.object_id());
      ReleaseFreedObject(object_id);
      core_worker_subscriber_->Unsubscribe(rpc::ChannelType::WORKER_OBJECT_EVICTION,
                                           owner_address, object_id.Binary());
    };

    // Callback that is invoked when the owner of the object id is dead.
    auto owner_dead_callback = [this](const std::string &object_id_binary,
                                      const Status &) {
      const auto object_id = ObjectID::FromBinary(object_id_binary);
      ReleaseFreedObject(object_id);
    };

    auto sub_message = std::make_unique<rpc::SubMessage>();
    sub_message->mutable_worker_object_eviction_message()->Swap(wait_request.get());

    RAY_CHECK(core_worker_subscriber_->Subscribe(
        std::move(sub_message), rpc::ChannelType::WORKER_OBJECT_EVICTION, owner_address,
        object_id.Binary(), /*subscribe_done_callback=*/nullptr, subscription_callback,
        owner_dead_callback));
  }
}

void LocalObjectManager::ReleaseFreedObject(const ObjectID &object_id) {
  RAY_LOG(DEBUG) << "Unpinning object " << object_id;
  // The object should be in one of these stats. pinned, spilling, or spilled.
  RAY_CHECK((pinned_objects_.count(object_id) > 0) ||
            (spilled_objects_url_.count(object_id) > 0) ||
            (objects_pending_spill_.count(object_id) > 0));
  spilled_object_pending_delete_.push(object_id);
  if (pinned_objects_.count(object_id)) {
    pinned_objects_size_ -= pinned_objects_[object_id].first->GetSize();
    pinned_objects_.erase(object_id);
  }

  // Try to evict all copies of the object from the cluster.
  if (free_objects_period_ms_ >= 0) {
    objects_to_free_.push_back(object_id);
  }
  if (objects_to_free_.size() == free_objects_batch_size_ ||
      free_objects_period_ms_ == 0) {
    FlushFreeObjects();
  }
}

void LocalObjectManager::FlushFreeObjects() {
  if (!objects_to_free_.empty()) {
    RAY_LOG(DEBUG) << "Freeing " << objects_to_free_.size() << " out-of-scope objects";
    on_objects_freed_(objects_to_free_);
    objects_to_free_.clear();
  }
  // Deletion wouldn't work when the object pinning is not enabled.
  ProcessSpilledObjectsDeleteQueue(free_objects_batch_size_);
  last_free_objects_at_ms_ = current_time_ms();
}

void LocalObjectManager::SpillObjectUptoMaxThroughput() {
  if (RayConfig::instance().object_spilling_config().empty()) {
    return;
  }

  // Spill as fast as we can using all our spill workers.
  bool can_spill_more = true;
  while (can_spill_more) {
    if (!SpillObjectsOfSize(min_spilling_size_)) {
      break;
    }
    {
      absl::MutexLock lock(&mutex_);
      num_active_workers_ += 1;
      can_spill_more = num_active_workers_ < max_active_workers_;
    }
  }
}

bool LocalObjectManager::IsSpillingInProgress() {
  absl::MutexLock lock(&mutex_);
  return num_active_workers_ > 0;
}

bool LocalObjectManager::SpillObjectsOfSize(int64_t num_bytes_to_spill) {
  if (RayConfig::instance().object_spilling_config().empty()) {
    return false;
  }

  RAY_LOG(DEBUG) << "Choosing objects to spill of total size " << num_bytes_to_spill;
  int64_t bytes_to_spill = 0;
  auto it = pinned_objects_.begin();
  std::vector<ObjectID> objects_to_spill;
  int64_t counts = 0;
  while (bytes_to_spill <= num_bytes_to_spill && it != pinned_objects_.end() &&
         counts < max_fused_object_count_) {
    if (is_plasma_object_spillable_(it->first)) {
      bytes_to_spill += it->second.first->GetSize();
      objects_to_spill.push_back(it->first);
    }
    it++;
    counts += 1;
  }
  if (!objects_to_spill.empty()) {
    RAY_LOG(DEBUG) << "Spilling objects of total size " << bytes_to_spill
                   << " num objects " << objects_to_spill.size();
    auto start_time = absl::GetCurrentTimeNanos();
    SpillObjectsInternal(objects_to_spill, [this, bytes_to_spill, objects_to_spill,
                                            start_time](const Status &status) {
      if (!status.ok()) {
        RAY_LOG(DEBUG) << "Failed to spill objects: " << status.ToString();
      } else {
        auto now = absl::GetCurrentTimeNanos();
        RAY_LOG(DEBUG) << "Spilled " << bytes_to_spill << " bytes in "
                       << (now - start_time) / 1e6 << "ms";
        spilled_bytes_total_ += bytes_to_spill;
        spilled_objects_total_ += objects_to_spill.size();
        // Adjust throughput timing to account for concurrent spill operations.
        spill_time_total_s_ += (now - std::max(start_time, last_spill_finish_ns_)) / 1e9;
        if (now - last_spill_log_ns_ > 1e9) {
          last_spill_log_ns_ = now;
          RAY_LOG(INFO) << "Spilled "
                        << static_cast<int>(spilled_bytes_total_ / (1024 * 1024))
                        << " MiB, " << spilled_objects_total_
                        << " objects, write throughput "
                        << static_cast<int>(spilled_bytes_total_ / (1024 * 1024) /
                                            spill_time_total_s_)
                        << " MiB/s";
        }
        last_spill_finish_ns_ = now;
      }
    });
    return true;
  }
  return false;
}

void LocalObjectManager::SpillObjects(const std::vector<ObjectID> &object_ids,
                                      std::function<void(const ray::Status &)> callback) {
  SpillObjectsInternal(object_ids, callback);
}

void LocalObjectManager::SpillObjectsInternal(
    const std::vector<ObjectID> &object_ids,
    std::function<void(const ray::Status &)> callback) {
  std::vector<ObjectID> objects_to_spill;
  // Filter for the objects that can be spilled.
  for (const auto &id : object_ids) {
    // We should not spill an object that we are not the primary copy for, or
    // objects that are already being spilled.
    if (pinned_objects_.count(id) == 0 && objects_pending_spill_.count(id) == 0) {
      if (callback) {
        callback(
            Status::Invalid("Requested spill for object that is not marked as "
                            "the primary copy."));
      }
      return;
    }

    // Add objects that we are the primary copy for, and that we are not
    // already spilling.
    auto it = pinned_objects_.find(id);
    if (it != pinned_objects_.end()) {
      RAY_LOG(DEBUG) << "Spilling object " << id;
      objects_to_spill.push_back(id);

      // Move a pinned object to the pending spill object.
      auto object_size = it->second.first->GetSize();
      num_bytes_pending_spill_ += object_size;
      objects_pending_spill_[id] = std::move(it->second);

      pinned_objects_size_ -= object_size;
      pinned_objects_.erase(it);
    }
  }

  if (objects_to_spill.empty()) {
    if (callback) {
      callback(Status::Invalid("All objects are already being spilled."));
    }
    return;
  }
  io_worker_pool_.PopSpillWorker(
      [this, objects_to_spill, callback](std::shared_ptr<WorkerInterface> io_worker) {
        rpc::SpillObjectsRequest request;
        for (const auto &object_id : objects_to_spill) {
          RAY_LOG(DEBUG) << "Sending spill request for object " << object_id;
          auto ref = request.add_object_refs_to_spill();
          ref->set_object_id(object_id.Binary());
          auto it = objects_pending_spill_.find(object_id);
          RAY_CHECK(it != objects_pending_spill_.end());
          ref->mutable_owner_address()->CopyFrom(it->second.second);
        }
        io_worker->rpc_client()->SpillObjects(
            request, [this, objects_to_spill, callback, io_worker](
                         const ray::Status &status, const rpc::SpillObjectsReply &r) {
              {
                absl::MutexLock lock(&mutex_);
                num_active_workers_ -= 1;
              }
              io_worker_pool_.PushSpillWorker(io_worker);
              size_t num_objects_spilled = status.ok() ? r.spilled_objects_url_size() : 0;
              // Object spilling is always done in the order of the request.
              // For example, if an object succeeded, it'll guarentee that all objects
              // before this will succeed.
              RAY_CHECK(num_objects_spilled <= objects_to_spill.size());
              for (size_t i = num_objects_spilled; i != objects_to_spill.size(); ++i) {
                const auto &object_id = objects_to_spill[i];
                auto it = objects_pending_spill_.find(object_id);
                RAY_CHECK(it != objects_pending_spill_.end());
                pinned_objects_size_ += it->second.first->GetSize();
                num_bytes_pending_spill_ -= it->second.first->GetSize();
                pinned_objects_.emplace(object_id, std::move(it->second));
                objects_pending_spill_.erase(it);
              }

              if (!status.ok()) {
                RAY_LOG(ERROR) << "Failed to send object spilling request: "
                               << status.ToString();
              } else {
                OnObjectSpilled(objects_to_spill, r);
              }
              if (callback) {
                callback(status);
              }
            });
      });
}

void LocalObjectManager::OnObjectSpilled(const std::vector<ObjectID> &object_ids,
                                         const rpc::SpillObjectsReply &worker_reply) {
  for (size_t i = 0; i < static_cast<size_t>(worker_reply.spilled_objects_url_size());
       ++i) {
    const ObjectID &object_id = object_ids[i];
    const std::string &object_url = worker_reply.spilled_objects_url(i);
    RAY_LOG(DEBUG) << "Object " << object_id << " spilled at " << object_url;
    // Choose a node id to report. If an external storage type is not a filesystem, we
    // don't need to report where this object is spilled.
    const auto node_id_object_spilled =
        is_external_storage_type_fs_ ? self_node_id_ : NodeID::Nil();

<<<<<<< HEAD
    auto it = objects_pending_spill_.find(object_id);
    RAY_CHECK(it != objects_pending_spill_.end());

    // Write to object directory. Wait for the write to finish before
    // releasing the object to make sure that the spilled object can
    // be retrieved by other raylets.
    RAY_CHECK_OK(object_info_accessor_.AsyncAddSpilledUrl(
        object_id, object_url, node_id_object_spilled, it->second->GetSize(),
        [this, object_id, object_url, callback, num_remaining](Status status) {
          RAY_CHECK_OK(status);
          // Unpin the object.
          auto it = objects_pending_spill_.find(object_id);
          RAY_CHECK(it != objects_pending_spill_.end());
          num_bytes_pending_spill_ -= it->second->GetSize();
          objects_pending_spill_.erase(it);

          // Update the object_id -> url_ref_count to use it for deletion later.
          // We need to track the references here because a single file can contain
          // multiple objects, and we shouldn't delete the file until
          // all the objects are gone out of scope.
          // object_url is equivalent to url_with_offset.
          auto parsed_url = ParseURL(object_url);
          const auto base_url_it = parsed_url->find("url");
          RAY_CHECK(base_url_it != parsed_url->end());
          if (!url_ref_count_.contains(base_url_it->second)) {
            url_ref_count_[base_url_it->second] = 1;
=======
    // Update the object_id -> url_ref_count to use it for deletion later.
    // We need to track the references here because a single file can contain
    // multiple objects, and we shouldn't delete the file until
    // all the objects are gone out of scope.
    // object_url is equivalent to url_with_offset.
    auto parsed_url = ParseURL(object_url);
    const auto base_url_it = parsed_url->find("url");
    RAY_CHECK(base_url_it != parsed_url->end());
    if (!url_ref_count_.contains(base_url_it->second)) {
      url_ref_count_[base_url_it->second] = 1;
    } else {
      url_ref_count_[base_url_it->second] += 1;
    }

    // Mark that the object is spilled and unpin the pending requests.
    spilled_objects_url_.emplace(object_id, object_url);
    RAY_LOG(DEBUG) << "Unpinning pending spill object " << object_id;
    auto it = objects_pending_spill_.find(object_id);
    RAY_CHECK(it != objects_pending_spill_.end());
    const auto object_size = it->second.first->GetSize();
    const auto worker_addr = it->second.second;
    num_bytes_pending_spill_ -= object_size;
    objects_pending_spill_.erase(it);

    // Asynchronously Update the spilled URL.
    rpc::AddSpilledUrlRequest request;
    request.set_object_id(object_id.Binary());
    request.set_spilled_url(object_url);
    request.set_spilled_node_id(node_id_object_spilled.Binary());
    request.set_size(object_size);

    auto owner_client = owner_client_pool_.GetOrConnect(worker_addr);
    RAY_LOG(DEBUG) << "Sending spilled URL " << object_url << " for object " << object_id
                   << " to owner " << WorkerID::FromBinary(worker_addr.worker_id());
    owner_client->AddSpilledUrl(
        request,
        [object_id, object_url](Status status, const rpc::AddSpilledUrlReply &reply) {
          // TODO(sang): Currently we assume there's no network failure. We should handle
          // it properly.
          if (!status.ok()) {
            RAY_LOG(DEBUG)
                << "Failed to send spilled url for object " << object_id
                << " to object directory, considering the object to have been freed: "
                << status.ToString();
>>>>>>> 92599d91
          } else {
            RAY_LOG(DEBUG) << "Object " << object_id << " spilled to " << object_url
                           << " and object directory has been informed";
          }
        });
  }
}

std::string LocalObjectManager::GetLocalSpilledObjectURL(const ObjectID &object_id) {
  if (!is_external_storage_type_fs_) {
    // If the external storage is cloud storage like S3, returns the empty string.
    // In that case, the URL is supposed to be obtained by OBOD.
    return "";
  }
  auto entry = spilled_objects_url_.find(object_id);
  if (entry != spilled_objects_url_.end()) {
    return entry->second;
  } else {
    return "";
  }
}

void LocalObjectManager::AsyncRestoreSpilledObject(
    const ObjectID &object_id, const std::string &object_url,
    std::function<void(const ray::Status &)> callback) {
  if (objects_pending_restore_.count(object_id) > 0) {
    // If the same object is restoring, we dedup here.
    return;
  }

  RAY_CHECK(objects_pending_restore_.emplace(object_id).second)
      << "Object dedupe wasn't done properly. Please report if you see this issue.";
  io_worker_pool_.PopRestoreWorker([this, object_id, object_url, callback](
                                       std::shared_ptr<WorkerInterface> io_worker) {
    auto start_time = absl::GetCurrentTimeNanos();
    RAY_LOG(DEBUG) << "Sending restore spilled object request";
    rpc::RestoreSpilledObjectsRequest request;
    request.add_spilled_objects_url(std::move(object_url));
    request.add_object_ids_to_restore(object_id.Binary());
    io_worker->rpc_client()->RestoreSpilledObjects(
        request,
        [this, start_time, object_id, callback, io_worker](
            const ray::Status &status, const rpc::RestoreSpilledObjectsReply &r) {
          io_worker_pool_.PushRestoreWorker(io_worker);
          objects_pending_restore_.erase(object_id);
          if (!status.ok()) {
            RAY_LOG(ERROR) << "Failed to send restore spilled object request: "
                           << status.ToString();
          } else {
            auto now = absl::GetCurrentTimeNanos();
            auto restored_bytes = r.bytes_restored_total();
            RAY_LOG(DEBUG) << "Restored " << restored_bytes << " in "
                           << (now - start_time) / 1e6 << "ms. Object id:" << object_id;
            restored_bytes_total_ += restored_bytes;
            restored_objects_total_ += 1;
            // Adjust throughput timing to account for concurrent restore operations.
            restore_time_total_s_ +=
                (now - std::max(start_time, last_restore_finish_ns_)) / 1e9;
            if (now - last_restore_log_ns_ > 1e9) {
              last_restore_log_ns_ = now;
              RAY_LOG(INFO) << "Restored "
                            << static_cast<int>(restored_bytes_total_ / (1024 * 1024))
                            << " MiB, " << restored_objects_total_
                            << " objects, read throughput "
                            << static_cast<int>(restored_bytes_total_ / (1024 * 1024) /
                                                restore_time_total_s_)
                            << " MiB/s";
            }
            last_restore_finish_ns_ = now;
          }
          if (callback) {
            callback(status);
          }
        });
  });
}

void LocalObjectManager::ProcessSpilledObjectsDeleteQueue(uint32_t max_batch_size) {
  std::vector<std::string> object_urls_to_delete;
  // Process upto batch size of objects to delete.
  while (!spilled_object_pending_delete_.empty() &&
         object_urls_to_delete.size() < max_batch_size) {
    auto &object_id = spilled_object_pending_delete_.front();
    // If the object is still spilling, do nothing. This will block other entries to be
    // processed, but it should be fine because the spilling will be eventually done,
    // and deleting objects is the low priority tasks. This will instead enable simpler
    // logic after this block.
    if (objects_pending_spill_.contains(object_id)) {
      break;
    }

    // Object id is either spilled or not spilled at this point.
    const auto spilled_objects_url_it = spilled_objects_url_.find(object_id);
    if (spilled_objects_url_it != spilled_objects_url_.end()) {
      // If the object was spilled, see if we can delete it. We should first check the
      // ref count.
      std::string &object_url = spilled_objects_url_it->second;
      // Note that here, we need to parse the object url to obtain the base_url.
      auto parsed_url = ParseURL(object_url);
      const auto base_url_it = parsed_url->find("url");
      RAY_CHECK(base_url_it != parsed_url->end());
      const auto &url_ref_count_it = url_ref_count_.find(base_url_it->second);
      RAY_CHECK(url_ref_count_it != url_ref_count_.end())
          << "url_ref_count_ should exist when spilled_objects_url_ exists. Please "
             "submit a Github issue if you see this error.";
      url_ref_count_it->second -= 1;

      // If there's no more refs, delete the object.
      if (url_ref_count_it->second == 0) {
        url_ref_count_.erase(url_ref_count_it);
        RAY_LOG(DEBUG) << "The URL " << object_url
                       << " is deleted because the references are out of scope.";
        object_urls_to_delete.emplace_back(object_url);
      }
      spilled_objects_url_.erase(spilled_objects_url_it);
    }
    spilled_object_pending_delete_.pop();
  }
  if (object_urls_to_delete.size() > 0) {
    DeleteSpilledObjects(object_urls_to_delete);
  }
}

void LocalObjectManager::DeleteSpilledObjects(std::vector<std::string> &urls_to_delete) {
  io_worker_pool_.PopDeleteWorker(
      [this, urls_to_delete](std::shared_ptr<WorkerInterface> io_worker) {
        RAY_LOG(DEBUG) << "Sending delete spilled object request. Length: "
                       << urls_to_delete.size();
        rpc::DeleteSpilledObjectsRequest request;
        for (const auto &url : urls_to_delete) {
          request.add_spilled_objects_url(std::move(url));
        }
        io_worker->rpc_client()->DeleteSpilledObjects(
            request, [this, io_worker](const ray::Status &status,
                                       const rpc::DeleteSpilledObjectsReply &reply) {
              io_worker_pool_.PushDeleteWorker(io_worker);
              if (!status.ok()) {
                RAY_LOG(ERROR) << "Failed to send delete spilled object request: "
                               << status.ToString();
              }
            });
      });
}

void LocalObjectManager::FillObjectSpillingStats(rpc::GetNodeStatsReply *reply) const {
  auto stats = reply->mutable_store_stats();
  stats->set_spill_time_total_s(spill_time_total_s_);
  stats->set_spilled_bytes_total(spilled_bytes_total_);
  stats->set_spilled_objects_total(spilled_objects_total_);
  stats->set_restore_time_total_s(restore_time_total_s_);
  stats->set_restored_bytes_total(restored_bytes_total_);
  stats->set_restored_objects_total(restored_objects_total_);
  stats->set_object_store_bytes_primary_copy(pinned_objects_size_);
}

void LocalObjectManager::RecordObjectSpillingStats() const {
  if (spilled_bytes_total_ != 0 && spill_time_total_s_ != 0) {
    stats::SpillingBandwidthMB.Record(spilled_bytes_total_ / 1024 / 1024 /
                                      spill_time_total_s_);
  }
  if (restored_bytes_total_ != 0 && restore_time_total_s_ != 0) {
    stats::RestoringBandwidthMB.Record(restored_bytes_total_ / 1024 / 1024 /
                                       restore_time_total_s_);
  }
}

std::string LocalObjectManager::DebugString() const {
  std::stringstream result;
  result << "LocalObjectManager:\n";
  result << "- num pinned objects: " << pinned_objects_.size() << "\n";
  result << "- pinned objects size: " << pinned_objects_size_ << "\n";
  result << "- num objects pending restore: " << objects_pending_restore_.size() << "\n";
  result << "- num objects pending spill: " << objects_pending_spill_.size() << "\n";
  result << "- num bytes pending spill: " << num_bytes_pending_spill_ << "\n";
  result << "- cumulative spill requests: " << spilled_objects_total_ << "\n";
  result << "- cumulative restore requests: " << restored_objects_total_ << "\n";
  return result.str();
}

};  // namespace raylet
};  // namespace ray<|MERGE_RESOLUTION|>--- conflicted
+++ resolved
@@ -294,34 +294,6 @@
     const auto node_id_object_spilled =
         is_external_storage_type_fs_ ? self_node_id_ : NodeID::Nil();
 
-<<<<<<< HEAD
-    auto it = objects_pending_spill_.find(object_id);
-    RAY_CHECK(it != objects_pending_spill_.end());
-
-    // Write to object directory. Wait for the write to finish before
-    // releasing the object to make sure that the spilled object can
-    // be retrieved by other raylets.
-    RAY_CHECK_OK(object_info_accessor_.AsyncAddSpilledUrl(
-        object_id, object_url, node_id_object_spilled, it->second->GetSize(),
-        [this, object_id, object_url, callback, num_remaining](Status status) {
-          RAY_CHECK_OK(status);
-          // Unpin the object.
-          auto it = objects_pending_spill_.find(object_id);
-          RAY_CHECK(it != objects_pending_spill_.end());
-          num_bytes_pending_spill_ -= it->second->GetSize();
-          objects_pending_spill_.erase(it);
-
-          // Update the object_id -> url_ref_count to use it for deletion later.
-          // We need to track the references here because a single file can contain
-          // multiple objects, and we shouldn't delete the file until
-          // all the objects are gone out of scope.
-          // object_url is equivalent to url_with_offset.
-          auto parsed_url = ParseURL(object_url);
-          const auto base_url_it = parsed_url->find("url");
-          RAY_CHECK(base_url_it != parsed_url->end());
-          if (!url_ref_count_.contains(base_url_it->second)) {
-            url_ref_count_[base_url_it->second] = 1;
-=======
     // Update the object_id -> url_ref_count to use it for deletion later.
     // We need to track the references here because a single file can contain
     // multiple objects, and we shouldn't delete the file until
@@ -366,7 +338,6 @@
                 << "Failed to send spilled url for object " << object_id
                 << " to object directory, considering the object to have been freed: "
                 << status.ToString();
->>>>>>> 92599d91
           } else {
             RAY_LOG(DEBUG) << "Object " << object_id << " spilled to " << object_url
                            << " and object directory has been informed";
