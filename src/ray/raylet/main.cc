--- conflicted
+++ resolved
@@ -249,11 +249,7 @@
         // Initialize stats.
         const ray::stats::TagsType global_tags = {
             {ray::stats::ComponentKey, "raylet"},
-<<<<<<< HEAD
-            {ray::stats::VersionKey, "1.2.0"},
-=======
             {ray::stats::VersionKey, kRayVersion},
->>>>>>> 92599d91
             {ray::stats::NodeAddressKey, node_ip_address}};
         ray::stats::Init(global_tags, metrics_agent_port);
 
